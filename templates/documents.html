{% extends "base.html" %}
{% block title %}Documents{% endblock %}
{% block content %}
{% if user %}
<p class="text-sm text-gray-600 mb-2">Logged in as {{ user.name }} ({{ user.role.replace('_',' ')|title }})</p>
{% endif %}

<h1 class="text-2xl font-bold mb-4">Document Repository</h1>

<form id="uploadForm" class="space-y-4" enctype="multipart/form-data">
    <input type="file" id="fileInput" name="files" multiple class="border rounded w-full px-3 py-2">
    <div class="flex space-x-2">
        <button type="button" id="gdriveBtn" class="bg-red-600 text-white px-3 py-2 rounded">Google Drive</button>
        <button type="button" id="onedriveBtn" class="bg-blue-600 text-white px-3 py-2 rounded">OneDrive</button>
    </div>
    <div class="w-full bg-gray-200 rounded h-2">
        <div id="progressBar" class="bg-blue-600 h-2 w-0 rounded"></div>
    </div>
    <p id="progressText" class="text-sm"></p>
    <button type="submit" class="bg-indigo-600 text-white px-4 py-2 rounded">Upload</button>
</form>

<h2 class="text-xl font-semibold mt-8 mb-2">Your Documents</h2>
<div class="overflow-x-auto">
    <table class="min-w-full bg-white divide-y divide-gray-200">
        <thead class="bg-gray-50">
            <tr>
                <th class="px-4 py-2 text-left text-xs font-medium text-gray-500 uppercase tracking-wider">Doc ID</th>
                <th class="px-4 py-2 text-left text-xs font-medium text-gray-500 uppercase tracking-wider">Name</th>
                <th class="px-4 py-2 text-left text-xs font-medium text-gray-500 uppercase tracking-wider">Format</th>
<<<<<<< HEAD
                <th class="px-4 py-2 text-left text-xs font-medium text-gray-500 uppercase tracking-wider">Assessment</th>
                <th class="px-4 py-2 text-left text-xs font-medium text-gray-500 uppercase tracking-wider">Rationale</th>
=======
                <th class="px-4 py-2 text-left text-xs font-medium text-gray-500 uppercase tracking-wider">Safeguarding Review</th>
>>>>>>> b2fb0404
                <th class="px-4 py-2"></th>
                <th class="px-4 py-2"></th>
            </tr>
        </thead>
        <tbody class="bg-white divide-y divide-gray-200">
            {% for doc in documents %}
            <tr>
                <td class="px-4 py-2 text-sm text-gray-900">{{ loop.index }}</td>
                <td class="px-4 py-2 text-sm"><a href="/static/uploads/{{ doc.stored_name }}" class="text-blue-600 hover:underline">{{ doc.name }}</a></td>
                <td class="px-4 py-2 text-sm text-gray-500">{{ doc.name.split('.')[-1].upper() }}</td>
                <td class="px-4 py-2 text-sm">
<<<<<<< HEAD
                    {% if doc.assessment == 'green' %}
                    <span class="text-green-600 font-semibold">Green</span>
                    {% elif doc.assessment == 'amber' %}
                    <span class="text-yellow-600 font-semibold">Amber</span>
                    {% elif doc.assessment == 'red' %}
                    <span class="text-red-600 font-semibold">Red</span>
                    {% else %}
                    <span class="text-gray-400">N/A</span>
                    {% endif %}
=======
                    {% if doc.assessment %}
                    <span class="px-2 py-1 rounded text-white {% if doc.assessment=='green' %}bg-green-600{% elif doc.assessment=='red' %}bg-red-600{% else %}bg-yellow-500{% endif %}">
                        {{ doc.assessment|capitalize }}
                    </span>
                    {% else %}N/A{% endif %}
                </td>
                <td class="px-4 py-2 text-center">
                    <a href="#" title="Attach to application" class="text-indigo-600 hover:text-indigo-900">
                        <svg xmlns="http://www.w3.org/2000/svg" class="h-5 w-5" fill="none" viewBox="0 0 24 24" stroke="currentColor">
                            <path stroke-linecap="round" stroke-linejoin="round" stroke-width="2" d="M15.172 7l-6.364 6.364a4 4 0 105.656 5.656l6.364-6.364a4 4 0 00-5.656-5.656L9 10.828" />
                        </svg>
                    </a>
                </td>
                <td class="px-4 py-2 text-center">
                    <a href="#" title="Share by email" class="text-indigo-600 hover:text-indigo-900">
                        <svg xmlns="http://www.w3.org/2000/svg" class="h-5 w-5" fill="none" viewBox="0 0 24 24" stroke="currentColor">
                            <path stroke-linecap="round" stroke-linejoin="round" stroke-width="2" d="M3 8l7.89 5.26a2 2 0 002.22 0L21 8M5 19h14a2 2 0 002-2V7a2 2 0 00-2-2H5a2 2 0 00-2 2v10a2 2 0 002 2z" />
                        </svg>
                    </a>
                </td>
            </tr>
            {% endfor %}
            <tr>
                <td class="px-4 py-2 text-sm text-gray-900">DOC001</td>
                <td class="px-4 py-2 text-sm text-blue-600 hover:underline">Centre Policy</td>
                <td class="px-4 py-2 text-sm text-gray-500">PDF</td>
                <td class="px-4 py-2 text-sm">N/A</td>
                <td class="px-4 py-2 text-center">
                    <a href="#" title="Attach to application" class="text-indigo-600 hover:text-indigo-900">
                        <svg xmlns="http://www.w3.org/2000/svg" class="h-5 w-5" fill="none" viewBox="0 0 24 24" stroke="currentColor">
                            <path stroke-linecap="round" stroke-linejoin="round" stroke-width="2" d="M15.172 7l-6.364 6.364a4 4 0 105.656 5.656l6.364-6.364a4 4 0 00-5.656-5.656L9 10.828" />
                        </svg>
                    </a>
>>>>>>> b2fb0404
                </td>
                <td class="px-4 py-2 text-sm text-gray-700">
                    {{ doc.assessment_rationale or '' }}
                </td>
<<<<<<< HEAD
=======
            </tr>
            <tr>
                <td class="px-4 py-2 text-sm text-gray-900">DOC002</td>
                <td class="px-4 py-2 text-sm text-blue-600 hover:underline">Staff List</td>
                <td class="px-4 py-2 text-sm text-gray-500">XLSX</td>
                <td class="px-4 py-2 text-sm">N/A</td>
>>>>>>> b2fb0404
                <td class="px-4 py-2 text-center">
                    <a href="#" title="Attach to application" class="text-indigo-600 hover:text-indigo-900">
                        <svg xmlns="http://www.w3.org/2000/svg" class="h-5 w-5" fill="none" viewBox="0 0 24 24" stroke="currentColor">
                            <path stroke-linecap="round" stroke-linejoin="round" stroke-width="2" d="M15.172 7l-6.364 6.364a4 4 0 105.656 5.656l6.364-6.364a4 4 0 00-5.656-5.656L9 10.828" />
                        </svg>
                    </a>
                </td>
                <td class="px-4 py-2 text-center">
                    <a href="#" title="Share by email" class="text-indigo-600 hover:text-indigo-900">
                        <svg xmlns="http://www.w3.org/2000/svg" class="h-5 w-5" fill="none" viewBox="0 0 24 24" stroke="currentColor">
                            <path stroke-linecap="round" stroke-linejoin="round" stroke-width="2" d="M3 8l7.89 5.26a2 2 0 002.22 0L21 8M5 19h14a2 2 0 002-2V7a2 2 0 00-2-2H5a2 2 0 00-2 2v10a2 2 0 002 2z" />
                        </svg>
                    </a>
                </td>
            </tr>
            {% endfor %}
        </tbody>
    </table>
</div>

<div id="uploadResult" class="mt-4 text-sm"></div>

<script src="https://apis.google.com/js/api.js"></script>
<script src="https://js.live.net/v7.2/OneDrive.js"></script>
<script>
let externalFiles = [];

// Google Drive picker placeholder
function loadDrivePicker() {
    // Requires OAuth token configuration
    // This function should use google.picker.PickerBuilder to allow file selection
}

document.getElementById('gdriveBtn').addEventListener('click', loadDrivePicker);

// OneDrive picker placeholder
function loadOneDrivePicker() {
    // Requires OneDrive client ID configuration
    // This function should call OneDrive.open with the required options
}

document.getElementById('onedriveBtn').addEventListener('click', loadOneDrivePicker);

document.getElementById('uploadForm').addEventListener('submit', function(e) {
    e.preventDefault();
    const formData = new FormData();
    const files = document.getElementById('fileInput').files;
    for (const file of files) {
        formData.append('files', file);
    }
    for (const file of externalFiles) {
        formData.append('files', file);
    }
    const xhr = new XMLHttpRequest();
    xhr.open('POST', '/documents/upload');
    xhr.upload.onprogress = function(evt) {
        if (evt.lengthComputable) {
            const percent = (evt.loaded / evt.total) * 100;
            document.getElementById('progressBar').style.width = percent + '%';
            document.getElementById('progressText').textContent = percent.toFixed(0) + '%';
        }
    };
    xhr.onload = function() {
        try {
            const resp = JSON.parse(xhr.responseText);
            const msg = resp.assessments ? resp.assessments.map(a => `${a.name}: ${a.assessment}`).join(', ') : xhr.responseText;
            document.getElementById('uploadResult').textContent = msg;
        } catch (e) {
            document.getElementById('uploadResult').textContent = xhr.responseText;
        }
        document.getElementById('progressBar').style.width = '0';
        document.getElementById('progressText').textContent = '';
        document.getElementById('uploadForm').reset();
        externalFiles = [];
    };
    xhr.send(formData);
});
</script>
{% endblock %}<|MERGE_RESOLUTION|>--- conflicted
+++ resolved
@@ -28,12 +28,8 @@
                 <th class="px-4 py-2 text-left text-xs font-medium text-gray-500 uppercase tracking-wider">Doc ID</th>
                 <th class="px-4 py-2 text-left text-xs font-medium text-gray-500 uppercase tracking-wider">Name</th>
                 <th class="px-4 py-2 text-left text-xs font-medium text-gray-500 uppercase tracking-wider">Format</th>
-<<<<<<< HEAD
                 <th class="px-4 py-2 text-left text-xs font-medium text-gray-500 uppercase tracking-wider">Assessment</th>
                 <th class="px-4 py-2 text-left text-xs font-medium text-gray-500 uppercase tracking-wider">Rationale</th>
-=======
-                <th class="px-4 py-2 text-left text-xs font-medium text-gray-500 uppercase tracking-wider">Safeguarding Review</th>
->>>>>>> b2fb0404
                 <th class="px-4 py-2"></th>
                 <th class="px-4 py-2"></th>
             </tr>
@@ -45,7 +41,6 @@
                 <td class="px-4 py-2 text-sm"><a href="/static/uploads/{{ doc.stored_name }}" class="text-blue-600 hover:underline">{{ doc.name }}</a></td>
                 <td class="px-4 py-2 text-sm text-gray-500">{{ doc.name.split('.')[-1].upper() }}</td>
                 <td class="px-4 py-2 text-sm">
-<<<<<<< HEAD
                     {% if doc.assessment == 'green' %}
                     <span class="text-green-600 font-semibold">Green</span>
                     {% elif doc.assessment == 'amber' %}
@@ -55,54 +50,26 @@
                     {% else %}
                     <span class="text-gray-400">N/A</span>
                     {% endif %}
-=======
-                    {% if doc.assessment %}
-                    <span class="px-2 py-1 rounded text-white {% if doc.assessment=='green' %}bg-green-600{% elif doc.assessment=='red' %}bg-red-600{% else %}bg-yellow-500{% endif %}">
-                        {{ doc.assessment|capitalize }}
-                    </span>
-                    {% else %}N/A{% endif %}
-                </td>
-                <td class="px-4 py-2 text-center">
-                    <a href="#" title="Attach to application" class="text-indigo-600 hover:text-indigo-900">
-                        <svg xmlns="http://www.w3.org/2000/svg" class="h-5 w-5" fill="none" viewBox="0 0 24 24" stroke="currentColor">
-                            <path stroke-linecap="round" stroke-linejoin="round" stroke-width="2" d="M15.172 7l-6.364 6.364a4 4 0 105.656 5.656l6.364-6.364a4 4 0 00-5.656-5.656L9 10.828" />
-                        </svg>
-                    </a>
-                </td>
-                <td class="px-4 py-2 text-center">
-                    <a href="#" title="Share by email" class="text-indigo-600 hover:text-indigo-900">
-                        <svg xmlns="http://www.w3.org/2000/svg" class="h-5 w-5" fill="none" viewBox="0 0 24 24" stroke="currentColor">
-                            <path stroke-linecap="round" stroke-linejoin="round" stroke-width="2" d="M3 8l7.89 5.26a2 2 0 002.22 0L21 8M5 19h14a2 2 0 002-2V7a2 2 0 00-2-2H5a2 2 0 00-2 2v10a2 2 0 002 2z" />
-                        </svg>
-                    </a>
-                </td>
-            </tr>
-            {% endfor %}
-            <tr>
-                <td class="px-4 py-2 text-sm text-gray-900">DOC001</td>
-                <td class="px-4 py-2 text-sm text-blue-600 hover:underline">Centre Policy</td>
-                <td class="px-4 py-2 text-sm text-gray-500">PDF</td>
-                <td class="px-4 py-2 text-sm">N/A</td>
-                <td class="px-4 py-2 text-center">
-                    <a href="#" title="Attach to application" class="text-indigo-600 hover:text-indigo-900">
-                        <svg xmlns="http://www.w3.org/2000/svg" class="h-5 w-5" fill="none" viewBox="0 0 24 24" stroke="currentColor">
-                            <path stroke-linecap="round" stroke-linejoin="round" stroke-width="2" d="M15.172 7l-6.364 6.364a4 4 0 105.656 5.656l6.364-6.364a4 4 0 00-5.656-5.656L9 10.828" />
-                        </svg>
-                    </a>
->>>>>>> b2fb0404
+                        {% if doc.assessment %}
+                            {% set colour = 'bg-gray-300' %}
+                            {% if doc.assessment == 'green' %}
+                                {% set colour = 'bg-green-600' %}
+                            {% elif doc.assessment == 'amber' %}
+                                {% set colour = 'bg-yellow-500' %}
+                            {% elif doc.assessment == 'red' %}
+                                {% set colour = 'bg-red-600' %}
+                            {% endif %}
+                            <span class="px-2 py-1 rounded text-white {{ colour }}">
+                                {{ doc.assessment|capitalize }}
+                            </span>
+                        {% else %}
+                            <span class="text-gray-400">N/A</span>
+                        {% endif %}
                 </td>
                 <td class="px-4 py-2 text-sm text-gray-700">
                     {{ doc.assessment_rationale or '' }}
                 </td>
-<<<<<<< HEAD
-=======
-            </tr>
-            <tr>
-                <td class="px-4 py-2 text-sm text-gray-900">DOC002</td>
-                <td class="px-4 py-2 text-sm text-blue-600 hover:underline">Staff List</td>
-                <td class="px-4 py-2 text-sm text-gray-500">XLSX</td>
-                <td class="px-4 py-2 text-sm">N/A</td>
->>>>>>> b2fb0404
+
                 <td class="px-4 py-2 text-center">
                     <a href="#" title="Attach to application" class="text-indigo-600 hover:text-indigo-900">
                         <svg xmlns="http://www.w3.org/2000/svg" class="h-5 w-5" fill="none" viewBox="0 0 24 24" stroke="currentColor">
