--- conflicted
+++ resolved
@@ -40,8 +40,6 @@
                 <td class="px-4 py-2 text-sm text-gray-900">{{ loop.index }}</td>
                 <td class="px-4 py-2 text-sm"><a href="/static/uploads/{{ doc.stored_name }}" class="text-blue-600 hover:underline">{{ doc.name }}</a></td>
                 <td class="px-4 py-2 text-sm text-gray-500">{{ doc.name.split('.')[-1].upper() }}</td>
-<<<<<<< HEAD
-=======
                 <td class="px-4 py-2 text-sm">
                         {% if doc.assessment %}
                             {% set colour = 'bg-gray-300' %}
@@ -64,7 +62,6 @@
                     {{ doc.assessment_rationale or '' }}
                 </td>
 
->>>>>>> 83713ff5
                 <td class="px-4 py-2 text-center">
                     <a href="#" title="Attach to application" class="text-indigo-600 hover:text-indigo-900">
                         <svg xmlns="http://www.w3.org/2000/svg" class="h-5 w-5" fill="none" viewBox="0 0 24 24" stroke="currentColor">
