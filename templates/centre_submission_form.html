--- conflicted
+++ resolved
@@ -131,15 +131,6 @@
     </form>
 </div>
 
-<<<<<<< HEAD
-<div class="max-w-5xl mx-auto px-4 sm:px-6 lg:px-8" id="recommendation-section">
-    <h3 class="text-xl font-semibold text-gray-900 mb-4">Recommended Courses</h3>
-    <button type="button" id="recommend-btn" class="bg-green-600 text-white px-4 py-2 rounded-md mb-4">Get Recommendations</button>
-    <div id="recommendations" class="space-y-2"></div>
-</div>
-=======
-
->>>>>>> 26eb653f
 
 <script>
 // Disable all form fields until verification ID is validated
@@ -203,7 +194,7 @@
 });
 
 const centreId = {{ centre_id | tojson }};
-<<<<<<< HEAD
+
 const recommendBtn = document.getElementById('recommend-btn');
 const recContainer = document.getElementById('recommendations');
 if (recommendBtn) {
@@ -236,37 +227,6 @@
             }
         });
     }
-=======
-const recommendationsEnabled = {{ recommendations_enabled | tojson }};
-const recommendBtn = document.getElementById('recommend-btn');
-const recContainer = document.getElementById('recommendations');
-if (recommendBtn) {
-    if (centreId === null || !recommendationsEnabled) {
-        recommendBtn.disabled = true;
-        recommendBtn.textContent = 'Recommendations unavailable';
-    }
-    recommendBtn.addEventListener('click', async () => {
-        recommendBtn.disabled = true;
-        recommendBtn.textContent = 'Loading...';
-        try {
-            const resp = await fetch(`/recommend/${centreId}`);
-            const data = await resp.json();
-            recContainer.innerHTML = '';
-            data.recommendations.forEach(r => {
-                const card = document.createElement('div');
-                card.className = 'border p-4 rounded-md';
-                card.innerHTML = `<div class="font-medium">${r.title}</div>` +
-                    `<div class=\"text-sm text-gray-600\">Score: ${(r.score * 100).toFixed(1)}%</div>`;
-                recContainer.appendChild(card);
-            });
-        } catch (_) {
-            recContainer.innerHTML = '<div class="text-red-600">Failed to load recommendations</div>';
-        } finally {
-            recommendBtn.disabled = false;
-            recommendBtn.textContent = 'Get Recommendations';
-        }
-    });
->>>>>>> 26eb653f
 }
 </script>
 {% endblock %}