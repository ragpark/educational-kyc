--- conflicted
+++ resolved
@@ -112,7 +112,6 @@
                     <label for="share_aos" class="text-sm text-gray-700">Share this data with appropriate AOs confirmed</label>
                 </div>
             </div>
-<<<<<<< HEAD
         </div>
         <div class="pt-6 flex justify-between">
             <a href="/" class="text-gray-600 hover:text-gray-800">← Back to Dashboard</a>
@@ -120,17 +119,9 @@
                 <p class="text-xs text-gray-500 mb-1">Adds this qualification to your application pack.</p>
                 <button type="submit" class="bg-blue-600 text-white px-8 py-3 rounded-md hover:bg-blue-700">Add to application pack</button>
             </div>
-=======
         </section>
 
-        <!-- Actions -->
-        <div class="pt-6 flex items-center justify-between">
-            <a href="/" class="text-sm text-gray-600 hover:text-gray-900 underline">← Back to Dashboard</a>
-            <button type="submit"
-                class="inline-flex items-center gap-2 rounded-xl bg-blue-600 text-white text-sm font-semibold px-6 py-3 hover:bg-blue-700 transition-colors focus:outline-none focus:ring-2 focus:ring-offset-2 focus:ring-blue-500">
-                Add to application pack
-            </button>
->>>>>>> 3f8e1254
+      
         </div>
     </form>
 </div>
