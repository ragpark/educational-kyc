import os, sys
sys.path.insert(0, os.path.abspath(os.path.join(os.path.dirname(__file__), "..")))
from fastapi.testclient import TestClient
from app.main import app, documents_storage

client = TestClient(app)

def test_documents_upload_requires_auth():
    documents_storage.clear()
    resp = client.post("/documents/upload", files={"files": ("test.txt", b"hi")})
    assert resp.status_code == 401


def test_documents_upload_success():
    documents_storage.clear()
    client.post("/login", data={"username": "centre1", "password": "centrepass"})
    resp = client.post("/documents/upload", files={"files": ("test.txt", b"hi")})
    assert resp.status_code == 200
<<<<<<< HEAD
    assert resp.json().get("success")


def test_safeguarding_policy_assessment():
    documents_storage.clear()
    client.post("/login", data={"username": "centre1", "password": "centrepass"})
    content = b"Safeguarding Policy for 2024 ensures child safety."
    resp = client.post(
        "/documents/upload",
        files={"files": ("safeguarding_policy.txt", content)},
    )
    assert resp.status_code == 200
    docs = documents_storage["Example Learning Centre"]
    assert docs[-1]["assessment"] == "green"
    assert docs[-1]["assessment_rationale"]
=======
    data = resp.json()
    assert data.get("success")
    # Should include an assessment for the uploaded file
    assert "assessments" in data
    assert data["assessments"][0]["assessment"] in {"green", "amber", "red"}
>>>>>>> b2fb0404
<|MERGE_RESOLUTION|>--- conflicted
+++ resolved
@@ -16,10 +16,6 @@
     client.post("/login", data={"username": "centre1", "password": "centrepass"})
     resp = client.post("/documents/upload", files={"files": ("test.txt", b"hi")})
     assert resp.status_code == 200
-<<<<<<< HEAD
-    assert resp.json().get("success")
-
-
 def test_safeguarding_policy_assessment():
     documents_storage.clear()
     client.post("/login", data={"username": "centre1", "password": "centrepass"})
@@ -28,14 +24,16 @@
         "/documents/upload",
         files={"files": ("safeguarding_policy.txt", content)},
     )
+
     assert resp.status_code == 200
+    data = resp.json()
+    assert data.get("success")
+
+    # Check response contains expected assessments
+    assert "assessments" in data
+    assert data["assessments"][0]["assessment"] in {"green", "amber", "red"}
+
+    # Also validate internal storage, if needed
     docs = documents_storage["Example Learning Centre"]
     assert docs[-1]["assessment"] == "green"
     assert docs[-1]["assessment_rationale"]
-=======
-    data = resp.json()
-    assert data.get("success")
-    # Should include an assessment for the uploaded file
-    assert "assessments" in data
-    assert data["assessments"][0]["assessment"] in {"green", "amber", "red"}
->>>>>>> b2fb0404
