# Educational Provider KYC System

A comprehensive Know Your Customer (KYC) verification system specifically designed for UK educational and training providers.

## Features

🎓 **Educational Provider Verification**
- Pearson Education qualification search via Ofqual API
- Ofsted inspection ratings
- ESFA funding status verification
- UKPRN validation
- Companies House integration
- Model Context Protocol (MCP) wrapper for AI integrations
- REST onboarding API with MCP wrapper support

📚 **Training Course Recommendations**
- PostgreSQL & SQLAlchemy models for centres, labs, staff skills and courses
- ETL pipeline with scikit-learn producing centre and course feature matrices
- FastAPI service returning recommended courses for a centre
- React/Tailwind dashboard visualising similarity scores and capability radar charts

📊 **Risk Assessment**
- Automated risk scoring
- Educational-specific compliance checks
- Real-time verification results

🔒 **Security & Compliance**
- UK educational regulations compliance
- Data protection (GDPR)
- Audit trail maintenance

## Information Architecture

The app now includes a global navigation bar linking to:

- **Home** – dashboard overview
- **Applications** – track submitted and in‑progress applications
- **My Organisation** – manage organisational details and delivery sites
- **Messages** – application updates and AO requests
- **Documents** – upload and reuse common documents
- **Help & Support** – FAQs and guidance
- **User Profile** – account management and settings

## Quick Start

This application is deployed on Railway.app with PostgreSQL and Redis.

### Local Development

```bash
pip install -r requirements.txt
uvicorn app.main:app --reload

# create tables locally
python -c "from app.database import init_db; init_db()"

```
[![Deploy on Railway](https://railway.app/button.svg)](https://railway.app/template/your-template-id)

## Quick Deploy

1. Click the "Deploy on Railway" button above
2. Connect your GitHub account
3. Railway will automatically deploy the app
4. Your app will be live in 2-3 minutes!

## Architecture Overview

The Railway deployment now provisions a **PostgreSQL** service for storing user
accounts and provider applications. The FastAPI application connects to this
database using SQLAlchemy. Dataclasses in `app/models.py` define the schema for
`user_accounts` and `applications` tables, which support full CRUD operations.

## Course Recommendation Engine

The repository now contains a small training course recommendation prototype.

```bash
<<<<<<< HEAD
# rebuild feature matrices via the main app
curl -X POST http://localhost:8000/build-recommendations

# start the recommendation API (included in main app)
uvicorn app.main:app --reload
=======
# build feature matrices from the database
python backend/etl.py

# start the recommendation API
uvicorn backend.recommend:app --reload
>>>>>>> 26eb653f

# open the demo dashboard (served statically)
# e.g. using a simple file server
python -m http.server --directory frontend 8001
```

Navigate to `http://localhost:8001` and enter a centre ID to view recommended
courses. Results can be filtered by delivery mode and minimum similarity score,
with radar charts showing how centre capabilities compare to course
requirements.
<<<<<<< HEAD
The centre submission form invokes `POST /build-recommendations` to generate
the latest feature matrices before requesting recommendations.
=======
>>>>>>> 26eb653f

### Example: Qualification Search

Use the built-in client to retrieve Pearson Education qualifications by title.
```python
import asyncio
from app.services.ofqual_qualifications import OfqualQualificationsClient
async def demo():
    client = OfqualQualificationsClient()
    results = await client.search(course="history gcse")
    for qual in results:
        print(qual.get("title", qual))


asyncio.run(demo())
```

### MCP Wrapper Endpoint


Once the server is running you can access the wrapper via HTTP. If deploying on Railway make sure the `MCP_BASE_URL` environment variable matches your service URL; otherwise the wrapper defaults to `http://localhost:$PORT`.
Calling `/mcp/health` returns the underlying `/health` response wrapped in the MCP metadata:

```bash
curl http://localhost:$PORT/mcp/health


```

The JSON payload contains the raw content and context information returned by
`KYCContextSource`.


Alternatively you can call the FastAPI endpoint directly:

```
GET /ofqual/search?Title=history%20gcse
```

### Example: Ofqual Register Search


You can search Pearson Education qualifications by title using `OfqualQualificationsClient`:

```python
import asyncio
from app.services.ofqual_awarding_orgs import OfqualAOSearchClient


async def demo():
    client = OfqualAOSearchClient()
    organisations = await client.search(course="maths", location="london")
    qualifications = await client.search_qualifications(course="maths", location="london")
    print("Organisations:", len(organisations))
    print("Qualifications:", len(qualifications))

asyncio.run(demo())
```

Or via the new endpoint:

```
GET /ofqual/search?course=maths&location=london
```

### Using the MCP Wrapper

The `KYCContextSource` class provides a simple Model Context Protocol (MCP)
interface to the application's endpoints. Each call returns an `MCPDocument`
containing the raw response and metadata.

```python
import asyncio
import os
from app.mcp_wrapper import KYCContextSource


async def demo():
    default_base = f"http://localhost:{os.getenv('PORT', '8000')}"
    source = KYCContextSource(base_url=os.getenv("MCP_BASE_URL", default_base))
    health = await source.health()
    print("Health status:", health.content)

    orgs = await source.search_awarding_orgs(subject="maths")
    print(orgs.content)

    onboarding = await source.onboard_provider(
        {
            "organisation_name": "Demo School",
            "urn": "123456",
            "postcode": "AB1 2CD",
        }
    )
    print(onboarding.content)

asyncio.run(demo())
```

`onboard_provider` posts the given details to `/api/onboard` and returns the
wrapped response, allowing automated client integrations.

## REST API Onboarding

You can submit provider details directly via JSON using the `/api/onboard` endpoint. The payload must conform to the `ProviderAPIRequest` schema used by the application.

```json
{
  "organisation_name": "Example College",
  "urn": "123456",
  "postcode": "AB1 2CD",
  "company_number": "12345678",
  "provider_type": "Training Provider"
}
```

The endpoint runs the full KYC orchestration and returns the verification ID, risk score, and a link to the credential page. If the application is approved, the JSON‑LD credential is included in the response.

```json
{
  "verification_id": "11111111-2222-3333-4444-555555555555",
  "status": "approved",
  "risk_score": 0.12,
  "credential_url": "https://example.com/credential/11111111-2222-3333-4444-555555555555",
  "credential": { "@context": "https://www.w3.org/2018/credentials/v1" }
}
```

For applications still processing, poll `/api/provider-status/<verification_id>` until the status changes from `processing`.


### Running Tests

To run the automated tests locally, install the dependencies and execute `pytest`:

```bash
pip install -r requirements.txt
pip install pytest
pytest
```<|MERGE_RESOLUTION|>--- conflicted
+++ resolved
@@ -76,19 +76,6 @@
 The repository now contains a small training course recommendation prototype.
 
 ```bash
-<<<<<<< HEAD
-# rebuild feature matrices via the main app
-curl -X POST http://localhost:8000/build-recommendations
-
-# start the recommendation API (included in main app)
-uvicorn app.main:app --reload
-=======
-# build feature matrices from the database
-python backend/etl.py
-
-# start the recommendation API
-uvicorn backend.recommend:app --reload
->>>>>>> 26eb653f
 
 # open the demo dashboard (served statically)
 # e.g. using a simple file server
@@ -99,11 +86,10 @@
 courses. Results can be filtered by delivery mode and minimum similarity score,
 with radar charts showing how centre capabilities compare to course
 requirements.
-<<<<<<< HEAD
+
 The centre submission form invokes `POST /build-recommendations` to generate
 the latest feature matrices before requesting recommendations.
-=======
->>>>>>> 26eb653f
+
 
 ### Example: Qualification Search
 
