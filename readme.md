# Educational Provider KYC System

A comprehensive Know Your Customer (KYC) verification system specifically designed for UK educational and training providers.

## Features

🎓 **Educational Provider Verification**
- Pearson Education qualification search via Ofqual API
- Ofsted inspection ratings
- ESFA funding status verification
- UKPRN validation
- Companies House integration
- Model Context Protocol (MCP) wrapper for AI integrations
- REST onboarding API with MCP wrapper support

📚 **Training Course Recommendations**
- PostgreSQL & SQLAlchemy models for centres, labs, staff skills and courses
- ETL pipeline with scikit-learn producing centre and course feature matrices
- FastAPI service returning recommended courses for a centre
- React/Tailwind dashboard visualising similarity scores and capability radar charts

📊 **Risk Assessment**
- Automated risk scoring
- Educational-specific compliance checks
- Real-time verification results

🔒 **Security & Compliance**
- UK educational regulations compliance
- Data protection (GDPR)
- Audit trail maintenance

## Information Architecture

The app now includes a global navigation bar linking to:

- **Home** – dashboard overview
- **Applications** – track submitted and in‑progress applications
- **My Organisation** – manage organisational details and delivery sites
- **Messages** – application updates and AO requests
- **Documents** – upload and reuse common documents
- **Help & Support** – FAQs and guidance
- **User Profile** – account management and settings

## Quick Start

This application is deployed on Railway.app with PostgreSQL and Redis.

### Local Development

```bash
pip install -r requirements.txt
uvicorn app.main:app --reload

# create tables locally
python -c "from app.database import init_db; init_db()"

```
[![Deploy on Railway](https://railway.app/button.svg)](https://railway.app/template/your-template-id)

## Quick Deploy

1. Click the "Deploy on Railway" button above
2. Connect your GitHub account
3. Railway will automatically deploy the app
4. Your app will be live in 2-3 minutes!

## Architecture Overview

The Railway deployment now provisions a **PostgreSQL** service for storing user
accounts and provider applications. The FastAPI application connects to this
database using SQLAlchemy. Dataclasses in `app/models.py` define the schema for
`user_accounts` and `applications` tables, which support full CRUD operations.

## Course Recommendation Engine

The repository now contains a small training course recommendation prototype.

```bash
<<<<<<< HEAD
# rebuild feature matrices via the main app
curl -X POST http://localhost:8000/build-recommendations

# start the recommendation API (included in main app)
uvicorn app.main:app --reload
=======

>>>>>>> d7d22651

# open the demo dashboard (served statically)
# e.g. using a simple file server
python -m http.server --directory frontend 8001
```

Navigate to `http://localhost:8001` and enter a centre ID to view recommended
courses. Results can be filtered by delivery mode and minimum similarity score,
with radar charts showing how centre capabilities compare to course
requirements.
<<<<<<< HEAD
The centre submission form invokes `POST /build-recommendations` to generate
the latest feature matrices before requesting recommendations.

=======

The centre submission form invokes `POST /build-recommendations` to generate
the latest feature matrices before requesting recommendations.


>>>>>>> d7d22651
### Example: Qualification Search

Use the built-in client to retrieve Pearson Education qualifications by title.
```python
import asyncio
from app.services.ofqual_qualifications import OfqualQualificationsClient
async def demo():
    client = OfqualQualificationsClient()
    results = await client.search(course="history gcse")
    for qual in results:
        print(qual.get("title", qual))


asyncio.run(demo())
```

### MCP Wrapper Endpoint


Once the server is running you can access the wrapper via HTTP. If deploying on Railway make sure the `MCP_BASE_URL` environment variable matches your service URL; otherwise the wrapper defaults to `http://localhost:$PORT`.
Calling `/mcp/health` returns the underlying `/health` response wrapped in the MCP metadata:

```bash
curl http://localhost:$PORT/mcp/health


```

The JSON payload contains the raw content and context information returned by
`KYCContextSource`.


Alternatively you can call the FastAPI endpoint directly:

```
GET /ofqual/search?Title=history%20gcse
```

### Example: Ofqual Register Search


You can search Pearson Education qualifications by title using `OfqualQualificationsClient`:

```python
import asyncio
from app.services.ofqual_awarding_orgs import OfqualAOSearchClient


async def demo():
    client = OfqualAOSearchClient()
    organisations = await client.search(course="maths", location="london")
    qualifications = await client.search_qualifications(course="maths", location="london")
    print("Organisations:", len(organisations))
    print("Qualifications:", len(qualifications))

asyncio.run(demo())
```

Or via the new endpoint:

```
GET /ofqual/search?course=maths&location=london
```

### Using the MCP Wrapper

The `KYCContextSource` class provides a simple Model Context Protocol (MCP)
interface to the application's endpoints. Each call returns an `MCPDocument`
containing the raw response and metadata.

```python
import asyncio
import os
from app.mcp_wrapper import KYCContextSource


async def demo():
    default_base = f"http://localhost:{os.getenv('PORT', '8000')}"
    source = KYCContextSource(base_url=os.getenv("MCP_BASE_URL", default_base))
    health = await source.health()
    print("Health status:", health.content)

    orgs = await source.search_awarding_orgs(subject="maths")
    print(orgs.content)

    onboarding = await source.onboard_provider(
        {
            "organisation_name": "Demo School",
            "urn": "123456",
            "postcode": "AB1 2CD",
        }
    )
    print(onboarding.content)

asyncio.run(demo())
```

`onboard_provider` posts the given details to `/api/onboard` and returns the
wrapped response, allowing automated client integrations.

## REST API Onboarding

You can submit provider details directly via JSON using the `/api/onboard` endpoint. The payload must conform to the `ProviderAPIRequest` schema used by the application.

```json
{
  "organisation_name": "Example College",
  "urn": "123456",
  "postcode": "AB1 2CD",
  "company_number": "12345678",
  "provider_type": "Training Provider"
}
```

The endpoint runs the full KYC orchestration and returns the verification ID, risk score, and a link to the credential page. If the application is approved, the JSON‑LD credential is included in the response.

```json
{
  "verification_id": "11111111-2222-3333-4444-555555555555",
  "status": "approved",
  "risk_score": 0.12,
  "credential_url": "https://example.com/credential/11111111-2222-3333-4444-555555555555",
  "credential": { "@context": "https://www.w3.org/2018/credentials/v1" }
}
```

For applications still processing, poll `/api/provider-status/<verification_id>` until the status changes from `processing`.


### Running Tests

To run the automated tests locally, install the dependencies and execute `pytest`:

```bash
pip install -r requirements.txt
pip install pytest
pytest
```<|MERGE_RESOLUTION|>--- conflicted
+++ resolved
@@ -76,15 +76,13 @@
 The repository now contains a small training course recommendation prototype.
 
 ```bash
-<<<<<<< HEAD
+
 # rebuild feature matrices via the main app
 curl -X POST http://localhost:8000/build-recommendations
 
 # start the recommendation API (included in main app)
 uvicorn app.main:app --reload
-=======
-
->>>>>>> d7d22651
+
 
 # open the demo dashboard (served statically)
 # e.g. using a simple file server
@@ -95,17 +93,11 @@
 courses. Results can be filtered by delivery mode and minimum similarity score,
 with radar charts showing how centre capabilities compare to course
 requirements.
-<<<<<<< HEAD
+
+
 The centre submission form invokes `POST /build-recommendations` to generate
 the latest feature matrices before requesting recommendations.
 
-=======
-
-The centre submission form invokes `POST /build-recommendations` to generate
-the latest feature matrices before requesting recommendations.
-
-
->>>>>>> d7d22651
 ### Example: Qualification Search
 
 Use the built-in client to retrieve Pearson Education qualifications by title.
