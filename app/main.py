--- conflicted
+++ resolved
@@ -553,17 +553,11 @@
     return templates.TemplateResponse("about.html", {"request": request})
 
 
-<<<<<<< HEAD
 @app.get("/help", response_class=HTMLResponse)
 async def help_page(request: Request):
     """Help and support page"""
     return templates.TemplateResponse("help.html", {"request": request})
-=======
-@app.get("/about", response_class=HTMLResponse)
-async def about_page(request: Request):
-    """Informational page about the service"""
-    return templates.TemplateResponse("about.html", {"request": request})
->>>>>>> ec3e9f5b
+
 
 
 @app.get("/profile", response_class=HTMLResponse)
