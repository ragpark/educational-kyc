--- conflicted
+++ resolved
@@ -908,11 +908,9 @@
     credential = create_verifiable_credential(provider)
     credential_json = json.dumps(credential)
     encoded = base64.urlsafe_b64encode(credential_json.encode()).decode()
-<<<<<<< HEAD
+
     verify_url = f"{request.url_for('verify_via_link')}?credential={encoded}"
-=======
-    verify_url = request.url_for("verify_via_link") + f"?credential={encoded}"
->>>>>>> 7182d81c
+
     qr_data = generate_qr_code(verify_url)
 
     return templates.TemplateResponse(
