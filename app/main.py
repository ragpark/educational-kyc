--- conflicted
+++ resolved
@@ -21,12 +21,8 @@
 import logging
 from pathlib import Path
 from authlib.integrations.starlette_client import OAuth, OAuthError
-<<<<<<< HEAD
 from sqlalchemy import inspect, text, ARRAY, Boolean, Float, Integer
 import ast
-=======
-from sqlalchemy import inspect, text
->>>>>>> e54df01f
 
 from app.database import engine
 
@@ -276,7 +272,7 @@
 
 
 def fetch_table_data(table: str):
-<<<<<<< HEAD
+
     columns_info = inspector.get_columns(table)
     columns = [col["name"] for col in columns_info]
     pk = inspector.get_pk_constraint(table).get("constrained_columns", [None])[0]
@@ -290,14 +286,7 @@
                 if isinstance(mapping.get(name), list):
                     mapping[name] = ", ".join(mapping[name])
             rows.append(mapping)
-=======
-    columns = [col["name"] for col in inspector.get_columns(table)]
-    pk = inspector.get_pk_constraint(table).get("constrained_columns", [None])[0]
-    with engine.connect() as conn:
-        result = conn.execute(text(f'SELECT * FROM "{table}"'))
-        rows = [dict(row._mapping) for row in result]
-
->>>>>>> e54df01f
+
     return columns, rows, pk
 
 
@@ -318,7 +307,6 @@
 def delete_row(table: str, pk_col: str, pk_val: str):
     with engine.begin() as conn:
         conn.execute(text(f'DELETE FROM "{table}" WHERE "{pk_col}" = :_pk'), {"_pk": pk_val})
-<<<<<<< HEAD
 
 
 def parse_form_data(table: str, form: Dict[str, str]) -> Dict:
@@ -349,8 +337,6 @@
         else:
             data[key] = val
     return data
-=======
->>>>>>> e54df01f
 
 # Static files (will be created)
 static_dir = Path(__file__).resolve().parent / "static"
@@ -489,11 +475,8 @@
     if not user:
         return RedirectResponse("/login", status_code=302)
     form = await request.form()
-<<<<<<< HEAD
     data = parse_form_data(table, dict(form))
-=======
-    data = {k: v for k, v in form.items() if v != ""}
->>>>>>> e54df01f
+
     insert_row(table, data)
     return RedirectResponse(f"/admin?table={table}", status_code=303)
 
@@ -504,11 +487,8 @@
     if not user:
         return RedirectResponse("/login", status_code=302)
     form = await request.form()
-<<<<<<< HEAD
     data = parse_form_data(table, dict(form))
-=======
-    data = {k: v for k, v in form.items()}
->>>>>>> e54df01f
+
     pk = inspector.get_pk_constraint(table).get("constrained_columns", [None])[0]
     update_row(table, pk, pk_value, data)
     return RedirectResponse(f"/admin?table={table}", status_code=303)
