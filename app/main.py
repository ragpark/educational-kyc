--- conflicted
+++ resolved
@@ -106,12 +106,8 @@
     print("Starting Educational KYC application with Orchestrator")
 
     global mcp_wrapper
-<<<<<<< HEAD
     default_base = f"http://localhost:{os.getenv('PORT', '8000')}"
-    mcp_wrapper = KYCContextSource(base_url=os.getenv("MCP_BASE_URL", default_base))
-=======
     mcp_wrapper = KYCContextSource(base_url=os.getenv("MCP_BASE_URL", "http://localhost:8000"))
->>>>>>> 1c962ca3
 
     # Check API configuration
     api_status = check_api_configuration()
@@ -1220,15 +1216,7 @@
     if not mcp_wrapper:
         return JSONResponse(status_code=503, content={"error": "MCP wrapper not initialised"})
 
-<<<<<<< HEAD
-    try:
-        doc = await mcp_wrapper.health()
-    except Exception as exc:  # noqa: BLE001
-        return JSONResponse(status_code=502, content={"error": str(exc)})
-
-=======
-    doc = await mcp_wrapper.health()
->>>>>>> 1c962ca3
+
     return {
         "content": doc.content,
         "source_url": doc.source_url,
