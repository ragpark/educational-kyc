# app/main.py - Updated with Educational KYC Orchestrator Integration

from fastapi import FastAPI, Request, BackgroundTasks, Form, UploadFile, File, HTTPException
from fastapi.responses import RedirectResponse, Response
from starlette.middleware.sessions import SessionMiddleware
from fastapi.staticfiles import StaticFiles
from fastapi.templating import Jinja2Templates
from fastapi.middleware.cors import CORSMiddleware
from fastapi.responses import HTMLResponse, JSONResponse, FileResponse
from pydantic import BaseModel
from contextlib import asynccontextmanager
import os
import base64
from typing import Dict, List, Optional
from datetime import datetime
import json
import asyncio
import uuid
import aiohttp
import requests
import logging
from pathlib import Path
from authlib.integrations.starlette_client import OAuth, OAuthError
from sqlalchemy import inspect, text

from app.database import engine


def secure_filename(filename: str) -> str:
    """Return a secure version of a filename."""
    keep = {"-", "_", "."}
    filename = os.path.basename(filename)
    cleaned = []
    for ch in filename:
        if ch.isalnum() or ch in keep:
            cleaned.append(ch)
    return "".join(cleaned)

from app.mcp_wrapper import KYCContextSource

# Ofqual awarding organisation search
from app.services.ofqual_qualifications import OfqualQualificationsClient

# Import the enhanced Companies House service (for quick checks)
from app.services.companies_house_enhanced import (
    EnhancedCompaniesHouseAPI,
    get_enhanced_companies_house_result,
)

# Import the Educational KYC Orchestrator
from app.services.combined_orchestrator import CombinedEducationalKYCOrchestrator
from app.services.education_kyc_orchestrator import (
    EducationalProviderRequest,
    ProviderType,
    EducationalVerificationResult,
)
from app.vc_issue import create_verifiable_credential
from app.vc_verify import verify_credential
from app.qr_utils import generate_qr_code
from app.pdf_utils import generate_credential_pdf
from app.services.safeguarding_assessment import assess_safeguarding_policy
from app.services.image_relevance import assess_image_relevance
from app.centre_submission import (
    CentreSubmission,
    ParentOrganisation,
    DeliveryAddress,
    DeliverySite,
    QualificationRequest,
    StaffMember,
    ComplianceDeclarations,
)
from app.services.safeguarding_assessor import assess_safeguarding_document

import importlib

try:
    from backend.recommend import app as recommend_api
    RECOMMENDER_AVAILABLE = True
except Exception:
    recommend_api = None
    RECOMMENDER_AVAILABLE = False

try:
    from backend.etl import run_etl
except Exception:
    run_etl = None

# Whether recommendations can be built or served
RECOMMEND_AVAILABLE = (run_etl is not None) or RECOMMENDER_AVAILABLE

# In-memory storage for demo
providers_db = []
# Simplistic in-memory storage for qualification applications
applications_db: List[Dict] = []
centre_submissions: List[CentreSubmission] = []
processing_queue = {}

# Per-user document storage metadata
documents_storage: Dict[str, List[Dict]] = {}
# Directory to store uploaded files
UPLOAD_DIR = os.path.join("app", "static", "uploads")

# Logging configuration
logging.basicConfig(level=logging.INFO)
logger = logging.getLogger(__name__)

oauth = OAuth()

# MCP wrapper instance (created during startup)
mcp_wrapper: KYCContextSource | None = None

# Demo users for login
users = {
    "centre1": {
        "name": "Example Learning Centre",
        "password": "centrepass",
        "role": "learning_centre",
    },
    "awarding1": {
        "name": "Example Awarding Organisation",
        "password": "awardingpass",
        "role": "awarding_organisation",
    },
}

oauth.register(
    name="google",
    client_id=os.getenv("GOOGLE_CLIENT_ID"),
    client_secret=os.getenv("GOOGLE_CLIENT_SECRET"),
    server_metadata_url="https://accounts.google.com/.well-known/openid-configuration",
    client_kwargs={"scope": "openid email profile"},
)

oauth.register(
    name="microsoft",
    client_id=os.getenv("MICROSOFT_CLIENT_ID"),
    client_secret=os.getenv("MICROSOFT_CLIENT_SECRET"),
    server_metadata_url="https://login.microsoftonline.com/common/v2.0/.well-known/openid-configuration",
    client_kwargs={"scope": "openid email profile"},
)


def get_current_user(request: Request):
    """Retrieve the currently logged in user from the session"""
    username = request.session.get("user")
    if username:
        return users.get(username)
    return None


def check_api_configuration() -> Dict[str, bool]:
    """Check which APIs are properly configured"""
    companies_house_api = EnhancedCompaniesHouseAPI()

    return {
        "companies_house_api": companies_house_api.is_configured(),
        "orchestrator_available": True,  # Orchestrator is always available
        "basic_verification": True,  # Always available
        "jcq_simulation": True,  # Simulated JCQ checks
    }


def map_provider_type(provider_type_str: str) -> ProviderType:
    """Map form provider type to orchestrator enum"""
    mapping = {
        "Training Provider": ProviderType.TRAINING_PROVIDER,
        "FE College": ProviderType.FE_COLLEGE,
        "HE Institution": ProviderType.HE_INSTITUTION,
        "Apprenticeship Provider": ProviderType.APPRENTICESHIP_PROVIDER,
        "Private Training": ProviderType.PRIVATE_TRAINING,
        "Adult Community": ProviderType.ADULT_COMMUNITY,
    }
    return mapping.get(provider_type_str, ProviderType.TRAINING_PROVIDER)


class ProviderAPIRequest(BaseModel):
    """Input schema for the API onboarding endpoint."""

    organisation_name: str
    urn: str
    postcode: str
    company_number: str | None = None
    trading_name: Optional[str] = None
    provider_type: Optional[str] = "Training Provider"
    contact_email: Optional[str] = None
    address: Optional[str] = None
    ukprn: Optional[str] = None
    jcq_centre_number: Optional[str] = None


@asynccontextmanager
async def lifespan(app: FastAPI):
    print("Starting Educational KYC application with Orchestrator")

    global mcp_wrapper
    default_base = f"http://localhost:{os.getenv('PORT', '8080')}"
    mcp_wrapper = KYCContextSource(base_url=os.getenv("MCP_BASE_URL", "http://localhost:8080"))

    # Ensure upload directory exists
    os.makedirs(UPLOAD_DIR, exist_ok=True)

    # Check API configuration
    api_status = check_api_configuration()
    if api_status["companies_house_api"]:
        print("✓ Companies House API configured")
    else:
        print("⚠ Companies House API not configured - using limited verification")

    if api_status["orchestrator_available"]:
        print("✓ Certify3 KYC Orchestrator available")

    if not RECOMMEND_AVAILABLE:
        print("⚠ Recommendation engine not configured - button disabled")

    # Add sample data
    sample_providers = [
        {
            "id": 1,
            "organisation_name": "Excellent Training Academy",
            "provider_type": "Training Provider",
            "company_number": "12345678",
            "urn": "123456",  # Sample URN
            "ukprn": "10012345",
            "jcq_centre_number": "12345",
            "postcode": "M1 1AA",
            "status": "approved",
            "risk_level": "low",
            "created_at": "2025-07-18",
            "kyc_results": {
                "company_registration": {"status": "passed", "risk_score": 0.1},
                "ukprn_validation": {"status": "passed", "risk_score": 0.1},
                "educational_risk_assessment": {
                    "status": "approved",
                    "risk_score": 0.15,
                },
                "overall_risk": 0.15,
            },
        }
    ]

    providers_db.extend(sample_providers)

    yield

    print("Shutting down Educational KYC application")


app = FastAPI(
    title="UK Educational Provider KYC (With Orchestrator)",
    description="Comprehensive KYC verification for UK educational providers using orchestrated workflow",
    version="3.0-orchestrator",
    lifespan=lifespan,
)

app.add_middleware(
    CORSMiddleware,
    allow_origins=["*"],
    allow_credentials=True,
    allow_methods=["*"],
    allow_headers=["*"],
)
app.add_middleware(SessionMiddleware, secret_key=os.getenv("SESSION_SECRET", "super-secret"))

# Mount recommendation API routes
if RECOMMENDER_AVAILABLE:
    app.include_router(recommend_api.router)

# Templates setup
templates = Jinja2Templates(directory="templates")
inspector = inspect(engine)


def fetch_table_data(table: str):
    columns = [col["name"] for col in inspector.get_columns(table)]
    pk = inspector.get_pk_constraint(table).get("constrained_columns", [None])[0]
    with engine.connect() as conn:
        result = conn.execute(text(f'SELECT * FROM "{table}"'))
<<<<<<< HEAD
        rows = [dict(row._mapping) for row in result]
=======
        rows = [dict(row) for row in result]
>>>>>>> 80a31cb5
    return columns, rows, pk


def insert_row(table: str, data: Dict):
    cols = ", ".join(f'"{c}"' for c in data.keys())
    vals = ", ".join(f':{c}' for c in data.keys())
    with engine.begin() as conn:
        conn.execute(text(f'INSERT INTO "{table}" ({cols}) VALUES ({vals})'), data)


def update_row(table: str, pk_col: str, pk_val: str, data: Dict):
    set_clause = ", ".join(f'"{c}" = :{c}' for c in data.keys())
    data["_pk"] = pk_val
    with engine.begin() as conn:
        conn.execute(text(f'UPDATE "{table}" SET {set_clause} WHERE "{pk_col}" = :_pk'), data)


def delete_row(table: str, pk_col: str, pk_val: str):
    with engine.begin() as conn:
        conn.execute(text(f'DELETE FROM "{table}" WHERE "{pk_col}" = :_pk'), {"_pk": pk_val})

# Static files (will be created)
static_dir = Path(__file__).resolve().parent / "static"
if static_dir.is_dir():
    app.mount("/static", StaticFiles(directory=static_dir), name="static")
else:
    logger.error("Static directory not found: %s", static_dir)
    raise RuntimeError(f"Static directory not found: {static_dir}")

# Serve the legacy recommendations dashboard assets
frontend_dir = Path(__file__).resolve().parent.parent / "frontend"


# Expose the React dashboard for visual recommendations
@app.get("/recommendations", response_class=HTMLResponse)
async def recommendations(request: Request):
    """Course and Centre Matching recommendations page"""
    centre_id = get_current_user(request)
    if not centre_id:
        return RedirectResponse("/login", status_code=302)
    return templates.TemplateResponse("recommendation.html", {"request": request, "centre_id": centre_id})


@app.get("/recommendations/{path:path}")
async def recommendations_static(path: str):
    if path in ("", "index.htm"):
        path = "index.html"
    file_path = frontend_dir / path
    if not file_path.is_file():
        raise HTTPException(status_code=404)
    return FileResponse(file_path)

@app.get("/", response_class=HTMLResponse)
async def dashboard(request: Request):
    """Main dashboard page"""
    stats = {
        "total": len(providers_db),
        "approved": len([p for p in providers_db if p["status"] == "approved"]),
        "under_review": len(
            [
                p
                for p in providers_db
                if p["status"] in ["review_required", "pending", "processing"]
            ]
        ),
        "high_risk": len([p for p in providers_db if p["risk_level"] == "high"]),
        "jcq_verified": len([p for p in providers_db if p.get("jcq_centre_number")]),
        "centre_submissions": len(centre_submissions),
    }

    return templates.TemplateResponse(
        "home.html",
        {
            "request": request,
            "providers": providers_db,
            "centre_submissions": centre_submissions,
            "stats": stats,
        },
    )
@app.get("/dashboard", response_class=HTMLResponse)
async def dashboard(request: Request):
    """Main dashboard page"""
    stats = {
        "total": len(providers_db),
        "approved": len([p for p in providers_db if p["status"] == "approved"]),
        "under_review": len(
            [
                p
                for p in providers_db
                if p["status"] in ["review_required", "pending", "processing"]
            ]
        ),
        "high_risk": len([p for p in providers_db if p["risk_level"] == "high"]),
        "jcq_verified": len([p for p in providers_db if p.get("jcq_centre_number")]),
        "centre_submissions": len(centre_submissions),
    }

    return templates.TemplateResponse(
        "dashboard.html",
        {
            "request": request,
            "providers": providers_db,
            "centre_submissions": centre_submissions,
            "stats": stats,
        },
    )

@app.get("/login", response_class=HTMLResponse)
async def login_form(request: Request):
    """Display the login form"""
    user = get_current_user(request)
    if user:
        return RedirectResponse("/", status_code=302)
    return templates.TemplateResponse("login.html", {"request": request})

@app.post("/login")
async def login(request: Request, username: str = Form(...), password: str = Form(...)):
    """Handle login submissions"""
    user = users.get(username)
    if not user or user["password"] != password:
        return templates.TemplateResponse(
            "login.html",
            {"request": request, "error": "Invalid credentials"},
        )
    request.session["user"] = username
    return RedirectResponse("/", status_code=302)


@app.get("/admin", response_class=HTMLResponse)
async def admin(request: Request, table: str | None = None):
    user = get_current_user(request)
    if not user:
        return RedirectResponse("/login", status_code=302)
    tables = inspector.get_table_names()
    if table and table in tables:
        columns, rows, pk = fetch_table_data(table)
        return templates.TemplateResponse(
            "admin.html",
            {
                "request": request,
                "tables": tables,
                "table": table,
                "columns": columns,
                "rows": rows,
                "pk": pk,
            },
        )
    return templates.TemplateResponse(
        "admin.html", {"request": request, "tables": tables, "table": None}
    )


@app.post("/admin/{table}/create")
async def admin_create(request: Request, table: str):
    user = get_current_user(request)
    if not user:
        return RedirectResponse("/login", status_code=302)
    form = await request.form()
    data = {k: v for k, v in form.items() if v != ""}
    insert_row(table, data)
    return RedirectResponse(f"/admin?table={table}", status_code=303)


@app.post("/admin/{table}/update/{pk_value}")
async def admin_update(request: Request, table: str, pk_value: str):
    user = get_current_user(request)
    if not user:
        return RedirectResponse("/login", status_code=302)
    form = await request.form()
    data = {k: v for k, v in form.items()}
    pk = inspector.get_pk_constraint(table).get("constrained_columns", [None])[0]
    update_row(table, pk, pk_value, data)
    return RedirectResponse(f"/admin?table={table}", status_code=303)


@app.post("/admin/{table}/delete/{pk_value}")
async def admin_delete(request: Request, table: str, pk_value: str):
    user = get_current_user(request)
    if not user:
        return RedirectResponse("/login", status_code=302)
    pk = inspector.get_pk_constraint(table).get("constrained_columns", [None])[0]
    delete_row(table, pk, pk_value)
    return RedirectResponse(f"/admin?table={table}", status_code=303)


@app.get("/auth/{provider}")
async def auth(request: Request, provider: str):
    """Start OAuth flow with the given provider"""
    client = oauth.create_client(provider)
    if not client:
        return RedirectResponse("/login", status_code=302)
    redirect_uri = request.url_for("auth_callback", provider=provider)
    return await client.authorize_redirect(request, redirect_uri)


@app.get("/auth/{provider}/callback")
async def auth_callback(request: Request, provider: str):
    """Handle OAuth callback"""
    client = oauth.create_client(provider)
    if not client:
        return RedirectResponse("/login", status_code=302)
    try:
        token = await client.authorize_access_token(request)
    except OAuthError:
        return RedirectResponse("/login", status_code=302)
    userinfo = token.get("userinfo")
    if not userinfo:
        try:
            userinfo = await client.parse_id_token(request, token)
        except Exception:
            userinfo = {}
    email = userinfo.get("email")
    if email:
        users.setdefault(
            email,
            {"name": userinfo.get("name", email), "password": None, "role": "external"},
        )
        request.session["user"] = email
        return RedirectResponse("/", status_code=302)
    return RedirectResponse("/login", status_code=302)


@app.get("/logout")
async def logout(request: Request):
    request.session.pop("user", None)
    return RedirectResponse("/login", status_code=302)


# ---------------------------------------------------------------------------
# New navigation pages for refactored information architecture


@app.get("/applications", response_class=HTMLResponse)
async def applications(request: Request):
    """List all applications"""
    user = get_current_user(request)
    if not user:
        return RedirectResponse("/login", status_code=302)
    if user["role"] != "learning_centre":
        return templates.TemplateResponse(
            "error.html",
            {"request": request, "message": "Access restricted to learning providers"},
        )
    return templates.TemplateResponse(
        "applications.html",
        {"request": request, "applications": applications_db, "user": user},
    )


@app.get("/applications/{verification_id}", response_class=HTMLResponse)
async def application_detail(verification_id: str, request: Request):
    """View a single application"""
    user = get_current_user(request)
    if not user:
        return RedirectResponse("/login", status_code=302)
    if user["role"] != "learning_centre":
        return templates.TemplateResponse(
            "error.html",
            {"request": request, "message": "Access restricted to learning providers"},
        )
    provider = next(
        (p for p in providers_db if p.get("verification_id") == verification_id), None
    )

    if not provider:
        return templates.TemplateResponse(
            "error.html",
            {
                "request": request,
                "message": f"Application not found for verification ID: {verification_id}",
            },
        )

    return templates.TemplateResponse(
        "provider_dashboard.html",
        {"request": request, "provider": provider, "user": user},
    )


@app.get("/my-organisation", response_class=HTMLResponse)
async def my_organisation(request: Request):
    """Organisation management page"""
    user = get_current_user(request)
    if not user:
        return RedirectResponse("/login", status_code=302)
    return templates.TemplateResponse("my_organisation.html", {"request": request, "user": user})


@app.get("/messages", response_class=HTMLResponse)
async def messages(request: Request):
    """Messages page"""
    user = get_current_user(request)
    if not user:
        return RedirectResponse("/login", status_code=302)
    return templates.TemplateResponse("messages.html", {"request": request, "user": user})


@app.get("/documents", response_class=HTMLResponse)
async def documents(request: Request):
    """Document repository page"""
    user = get_current_user(request)
    if not user:
        return RedirectResponse("/login", status_code=302)
    user_docs = documents_storage.get(user["name"], [])
    logger.info(
        "Rendering documents page for %s with %d documents",
        user["name"],
        len(user_docs),
    )
    return templates.TemplateResponse(
        "documents.html", {"request": request, "user": user, "documents": user_docs}
    )


@app.post("/documents/upload")
async def upload_user_documents(request: Request, files: List[UploadFile] = File(...)):
    """Receive document uploads from the Documents page."""
    user = get_current_user(request)
    if not user:
        return JSONResponse({"error": "Unauthorized"}, status_code=401)

    os.makedirs(UPLOAD_DIR, exist_ok=True)
    user_docs = documents_storage.setdefault(user["name"], [])
    saved = []
    assessments = []
    for file in files:
        if not file.filename:
            continue
        filename = secure_filename(file.filename)
        stored_name = f"{uuid.uuid4().hex}_{filename}"
        path = os.path.join(UPLOAD_DIR, stored_name)
        with open(path, "wb") as out:
            while True:
                chunk = await file.read(8192)
                if not chunk:
                    break
                out.write(chunk)
        assessment = None
        assessment_rationale = None
        image_relevance = None
        if "safeguard" in filename.lower():
            logger.info("Assessing safeguarding policy for %s", filename)
            assessment, assessment_rationale = await assess_safeguarding_policy(path)
            logger.info("Assessment result for %s: %s", filename, assessment)

        if (file.content_type or "").startswith("image/"):
            logger.info("Assessing image relevance for %s", filename)
            image_relevance = await assess_image_relevance(path)
            logger.info("Image assessment result for %s: %s", filename, image_relevance)

        user_docs.append(
            {
                "name": file.filename,
                "stored_name": stored_name,
                "uploaded_at": datetime.utcnow().strftime("%Y-%m-%d %H:%M:%S"),
                "assessment": assessment,
                "assessment_rationale": assessment_rationale,
                "image_relevance": image_relevance,
            }
        )

        saved.append(file.filename)
        assessments.append(
            {
                "name": file.filename,
                "assessment": assessment,
                "image_relevance": image_relevance,
            }
        )

    return {"success": True, "files": saved, "assessments": assessments}


@app.post("/documents/{doc_id}/classify")
async def override_image_classification(
    request: Request, doc_id: int, classification: str = Form(...)
):
    """Allow manual override of image relevance classification."""
    user = get_current_user(request)
    if not user:
        return JSONResponse({"error": "Unauthorized"}, status_code=401)
    docs = documents_storage.get(user["name"], [])
    if 0 <= doc_id < len(docs):
        docs[doc_id]["image_relevance"] = classification
        logger.info(
            "Image relevance for %s set to %s", docs[doc_id]["name"], classification
        )
        return RedirectResponse("/documents", status_code=303)
    return JSONResponse({"error": "Not found"}, status_code=404)


@app.get("/about", response_class=HTMLResponse)
async def about_page(request: Request):
    """Informational page about the service"""
    return templates.TemplateResponse("about.html", {"request": request})


@app.get("/help", response_class=HTMLResponse)
async def help_page(request: Request):
    """Help and support page"""
    return templates.TemplateResponse("help.html", {"request": request})



@app.get("/profile", response_class=HTMLResponse)
async def profile(request: Request):
    """User profile page"""
    return templates.TemplateResponse("profile.html", {"request": request})


@app.get("/onboard", response_class=HTMLResponse)
async def onboard_form(request: Request):
    """Provider onboarding form"""
    api_status = check_api_configuration()
    return templates.TemplateResponse(
        "onboard_with_jcq.html", {"request": request, "api_status": api_status}
    )


# ---------------------------------------------------------------------------
# Centre Submission workflow

@app.get("/centre-submission", response_class=HTMLResponse)
async def centre_submission_form(
    request: Request,
    organisation_id: Optional[str] = None,
    organisation_name: Optional[str] = None,
    qualification_id: Optional[str] = None,
    qualification_title: Optional[str] = None,
):
    # --- function body must be indented here ---
    user = get_current_user(request)
    centre_id = 1 if user and user.get("role") == "learning_centre" else None

    return templates.TemplateResponse(
        "centre_submission_form.html",
        {
            "request": request,
            "organisation_id": organisation_id,
            "organisation_name": organisation_name,
            "qualification_id": qualification_id,
            "qualification_title": qualification_title,
            "centre_id": centre_id,
            "recommend_available": RECOMMEND_AVAILABLE,
        },
    )

class RecommendationBuildRequest(BaseModel):
    centre_id: int
    top_n: int | None = 10


@app.post("/build-recommendations")
async def build_recommendations(payload: RecommendationBuildRequest):
    if run_etl is None:
        raise HTTPException(status_code=500, detail="ETL not configured")
    try:
        run_etl()
        import backend.recommend as recommend_module
        importlib.reload(recommend_module)
        # remove existing recommendation routes if any
        app.router.routes = [
            r
            for r in app.router.routes
            if not (
                getattr(r, "path", "").startswith("/recommend")
                and not getattr(r, "path", "").startswith("/recommendations")
            )
        ]
        app.include_router(recommend_module.app.router)
        global RECOMMENDER_AVAILABLE, RECOMMEND_AVAILABLE
        RECOMMENDER_AVAILABLE = True
        RECOMMEND_AVAILABLE = True
        result = recommend_module.recommend(
            payload.centre_id, top_n=payload.top_n
        )
        return JSONResponse(content=result)
    except HTTPException:
        raise
    except Exception as e:
        logger.exception("Recommendation ETL failed")
        raise HTTPException(status_code=500, detail=str(e))


@app.post("/centre-submission")
async def submit_centre_submission(request: Request):
    form = await request.form()

    submission_id = str(uuid.uuid4())
    parent_org = ParentOrganisation(
        groupUkprn=form.get("group_ukprn"),
        legalName=form.get("legal_name"),
        organisationType=form.get("organisation_type"),
    )
    address = DeliveryAddress(
        line1=form.get("address_line1"),
        postcode=form.get("postcode"),
    )
    qualification = QualificationRequest(
        qualificationId=form.get("qualification_id"),
        aoId=form.get("ao_id"),
        aoName=form.get("ao_name"),
        title=form.get("title"),
        startDate=form.get("start_date"),
        expectedCohortSize=int(form.get("cohort_size")),
    )
    site = DeliverySite(
        siteId=form.get("site_id"),
        ukprn=form.get("site_ukprn"),
        siteName=form.get("site_name"),
        deliveryAddress=address,
        qualificationsRequested=[qualification],
    )
    staff_member = StaffMember(
        staffId=form.get("staff_id"),
        role=form.get("staff_role"),
        name=form.get("staff_name"),
        email=form.get("staff_email"),
    )
    compliance = ComplianceDeclarations(
        ofqualConditionsAcknowledged=bool(form.get("ofqual_ack")),
        gdprConsent=bool(form.get("gdpr_consent")),
        multiSiteResponsibilityConfirmed=bool(form.get("multi_site")),
    )

    submission = CentreSubmission(
        submissionId=submission_id,
        submittedAt=datetime.utcnow(),
        parentOrganisation=parent_org,
        deliverySites=[site],
        staff=[staff_member],
        complianceDeclarations=compliance,
    )

    centre_submissions.append(submission)

    # Add entry to applications list for display on /applications page
    applications_db.append({
        "id": len(applications_db) + 1,
        "awarding_organisation": form.get("ao_name"),
        "rn": form.get("ao_id"),
        "qualification_number": form.get("qualification_id"),
        "qualification_title": form.get("title"),
        "status": "Pending",
    })

    # After adding to our in-memory store, show the updated applications table
    user = get_current_user(request)
    return templates.TemplateResponse(
        "applications.html",
        {"request": request, "applications": applications_db, "user": user},
    )


@app.post("/onboard")
async def onboard_provider(request: Request, background_tasks: BackgroundTasks):
    """Process provider onboarding with orchestrated verification"""
    # Support JSON payloads in addition to standard form submissions
    if request.headers.get("content-type", "").startswith("application/json"):
        incoming = await request.json()
    else:
        incoming = await request.form()

    verification_id = str(uuid.uuid4())

    provider_data = {
        "verification_id": verification_id,
        "organisation_name": incoming.get("organisation_name"),
        "trading_name": incoming.get("trading_name"),
        "provider_type": incoming.get("provider_type"),
        "company_number": incoming.get("company_number"),
        "urn": incoming.get("urn"),  # Ofsted URN - now mandatory
        "ukprn": incoming.get("ukprn"),  # UKPRN - now optional
        "jcq_centre_number": incoming.get("jcq_centre_number"),
        "postcode": incoming.get("postcode"),
        "contact_email": incoming.get("contact_email"),
        "address": incoming.get("address"),
        "qualifications_offered": (
            incoming.get("qualifications_offered", "").split(",")
            if incoming.get("qualifications_offered")
            else []
        ),
    }

    new_provider = {
        "id": len(providers_db) + 1,
        "verification_id": verification_id,
        "organisation_name": provider_data["organisation_name"],
        "trading_name": provider_data.get("trading_name"),
        "provider_type": provider_data["provider_type"],
        "company_number": provider_data.get("company_number"),
        "urn": provider_data.get("urn"),  # Ofsted URN
        "ukprn": provider_data.get("ukprn"),  # UKPRN - now optional
        "jcq_centre_number": provider_data.get("jcq_centre_number"),
        "postcode": provider_data["postcode"],
        "contact_email": provider_data["contact_email"],
        "status": "processing",
        "risk_level": "unknown",
        "created_at": datetime.now().strftime("%Y-%m-%d %H:%M:%S"),
        "kyc_results": {},
        "processing_started": datetime.now().isoformat(),
    }

    providers_db.append(new_provider)
    # Application entries now originate from centre submissions
    processing_queue[verification_id] = "started"

    # Start orchestrated KYC verification
    background_tasks.add_task(process_orchestrated_kyc, verification_id, provider_data)

    return templates.TemplateResponse(
        "processing_with_jcq.html",
        {
            "request": request,
            "provider": new_provider,
            "verification_id": verification_id,
        },
    )


async def process_orchestrated_kyc(verification_id: str, provider_data: Dict):
    """Orchestrated KYC verification using the educational KYC orchestrator"""
    print(f"Starting orchestrated KYC verification: {verification_id}")

    try:
        processing_queue[verification_id] = "in_progress"

        # Find provider
        provider = next(
            (p for p in providers_db if p.get("verification_id") == verification_id),
            None,
        )

        if not provider:
            print(f"Provider not found for verification: {verification_id}")
            return

        # Create orchestrator
        orchestrator = CombinedEducationalKYCOrchestrator()

        # Create educational provider request
        educational_request = EducationalProviderRequest(
            organisation_name=provider_data["organisation_name"],
            trading_name=provider_data.get("trading_name"),
            company_number=provider_data["company_number"],
            urn=provider_data["urn"],  # Pass URN directly
            ukprn=provider_data.get("ukprn"),  # UKPRN is now optional
            provider_type=map_provider_type(
                provider_data.get("provider_type", "Training Provider")
            ),
            contact_email=provider_data["contact_email"],
            address=provider_data["address"],
            postcode=provider_data["postcode"],
            qualifications_offered=provider_data.get("qualifications_offered", []),
        )

        print(
            f"Running orchestrated educational KYC for: {provider_data['organisation_name']}"
        )

        # ALSO run the enhanced Companies House check separately to get full data
        companies_house_full_data = None
        if provider_data.get("company_number"):
            print(
                f"Running detailed Companies House check for: {provider_data['company_number']}"
            )
            try:
                companies_house_full_data = await get_enhanced_companies_house_result(
                    provider_data["company_number"],
                    provider_data.get("organisation_name"),
                )
                print(
                    f"Companies House API returned: {companies_house_full_data.get('status', 'unknown status')}"
                )
                if companies_house_full_data and companies_house_full_data.get(
                    "details"
                ):
                    print(
                        f"Companies House details keys: {list(companies_house_full_data['details'].keys())}"
                    )
            except Exception as e:
                print(f"Companies House API call failed: {str(e)}")
                companies_house_full_data = None

        # Run orchestrated verification
        verification_results = await orchestrator.process_educational_kyc(
            educational_request
        )

        # Convert orchestrator results to our existing format
        kyc_results = {}
        overall_risk_score = 0.0
        total_checks = 0
        risk_factors = []
        recommendations = []

        for result in verification_results:
            # Convert each verification result
            result_data = {
                "status": result.status,
                "risk_score": result.risk_score,
                "data_source": result.data_source,
                "confidence": 0.9,  # Default confidence for orchestrator results
                "details": result.details,
                "recommendations": result.recommendations or [],
                "timestamp": result.timestamp.isoformat(),
            }

            # For Companies House, merge with full API data if available
            if (
                result.check_type == "company_registration"
                and companies_house_full_data
            ):
                print(f"Merging detailed Companies House data...")
                # Use the full Companies House data instead of orchestrator mock data
                result_data = {
                    "status": companies_house_full_data.get("status", result.status),
                    "risk_score": companies_house_full_data.get(
                        "risk_score", result.risk_score
                    ),
                    "data_source": companies_house_full_data.get(
                        "data_source", result.data_source
                    ),
                    "confidence": companies_house_full_data.get("confidence", 0.9),
                    "details": companies_house_full_data.get("details", result.details),
                    "recommendations": companies_house_full_data.get(
                        "recommendations", result.recommendations or []
                    ),
                    "timestamp": companies_house_full_data.get(
                        "timestamp", result.timestamp.isoformat()
                    ),
                }
                print(
                    f"Companies House details: {len(str(result_data['details']))} characters"
                )

            kyc_results[result.check_type] = result_data

            # Accumulate risk scores
            overall_risk_score += result_data["risk_score"]
            total_checks += 1

            # Collect risk factors and recommendations
            if result_data["recommendations"]:
                recommendations.extend(result_data["recommendations"])

            if result_data["status"] in ["failed", "flagged"]:
                risk_factors.append(result.check_type)

        # Calculate average risk score
        if total_checks > 0:
            overall_risk_score = overall_risk_score / total_checks
        else:
            overall_risk_score = 0.5

        # Determine overall status and risk level based on orchestrator results
        risk_assessment = next(
            (
                r
                for r in verification_results
                if r.check_type == "educational_risk_assessment"
            ),
            None,
        )

        if risk_assessment:
            # Use orchestrator's risk assessment
            orchestrator_status = risk_assessment.status
            risk_level_mapping = {
                "approved": "low",
                "approved_with_monitoring": "medium",
                "enhanced_due_diligence_required": "high",
                "rejected": "critical",
            }

            overall_status = (
                "approved"
                if orchestrator_status == "approved"
                else (
                    "review_required"
                    if orchestrator_status
                    in ["approved_with_monitoring", "enhanced_due_diligence_required"]
                    else "rejected"
                )
            )
            risk_level = risk_level_mapping.get(orchestrator_status, "medium")
        else:
            # Fallback status determination
            if overall_risk_score < 0.3:
                overall_status = "approved"
                risk_level = "low"
            elif overall_risk_score < 0.6:
                overall_status = "review_required"
                risk_level = "medium"
            else:
                overall_status = "rejected"
                risk_level = "high"

        # Add overall summary
        kyc_results["verification_summary"] = {
            "status": "completed",
            "risk_score": overall_risk_score,
            "data_source": "Educational KYC Orchestrator",
            "details": {
                "total_checks": total_checks,
                "risk_factors": risk_factors,
                "orchestrator_version": "3.0",
                "includes_educational_checks": True,
            },
            "recommendations": recommendations[:5],  # Limit to top 5 recommendations
            "timestamp": datetime.now().isoformat(),
        }

        # Update provider with orchestrated results
        provider.update(
            {
                "status": overall_status,
                "risk_level": risk_level,
                "kyc_results": kyc_results,
                "overall_risk_score": overall_risk_score,
                "processing_completed": datetime.now().isoformat(),
                "verification_summary": {
                    "total_checks": total_checks,
                    "includes_educational_verification": True,
                    "orchestrator_used": True,
                    "risk_factors_count": len(risk_factors),
                    "recommendations_count": len(recommendations),
                },
            }
        )

        processing_queue[verification_id] = "completed"
        print(
            f"Orchestrated KYC completed: {verification_id} - Status: {overall_status}, Risk: {risk_level}, Checks: {total_checks}"
        )

    except Exception as e:
        print(f"Orchestrated KYC verification error: {verification_id} - {str(e)}")

        provider = next(
            (p for p in providers_db if p.get("verification_id") == verification_id),
            None,
        )
        if provider:
            provider.update(
                {
                    "status": "error",
                    "risk_level": "unknown",
                    "error_message": f"Orchestrator error: {str(e)}",
                    "processing_completed": datetime.now().isoformat(),
                }
            )

        processing_queue[verification_id] = "error"


@app.get("/companies-house/quick-check/{company_number}")
async def quick_companies_house_check(company_number: str):
    """Quick Companies House check endpoint (legacy support)"""
    api = EnhancedCompaniesHouseAPI()

    if not api.is_configured():
        return {
            "error": "Companies House API not configured",
            "exists": False,
            "active": False,
        }

    result = await api.quick_company_check(company_number)
    return result


@app.get("/postcode/validate/{postcode}")
async def validate_postcode_endpoint(postcode: str):
    """Quick postcode validation endpoint using postcodes.io"""
    try:
        # Clean postcode (remove spaces and convert to uppercase)
        clean_postcode = postcode.replace(" ", "").upper()

        # Call postcodes.io API
        url = f"https://api.postcodes.io/postcodes/{clean_postcode}"

        import aiohttp

        async with aiohttp.ClientSession() as session:
            async with session.get(url) as response:
                if response.status == 200:
                    data = await response.json()

                    if data.get("status") == 200:
                        result_data = data.get("result", {})

                        return {
                            "valid": True,
                            "postcode": result_data.get("postcode"),
                            "country": result_data.get("country"),
                            "region": result_data.get("region"),
                            "admin_district": result_data.get("admin_district"),
                            "admin_county": result_data.get("admin_county"),
                            "parliamentary_constituency": result_data.get(
                                "parliamentary_constituency"
                            ),
                            "coordinates": {
                                "latitude": result_data.get("latitude"),
                                "longitude": result_data.get("longitude"),
                            },
                        }
                    else:
                        return {
                            "valid": False,
                            "error": "Invalid postcode format",
                            "postcode": postcode,
                        }

                elif response.status == 404:
                    return {
                        "valid": False,
                        "error": "Postcode not found",
                        "postcode": postcode,
                    }

                else:
                    return {
                        "valid": False,
                        "error": f"API error: {response.status}",
                        "postcode": postcode,
                    }

    except Exception as e:
        return {
            "valid": False,
            "error": f"Validation failed: {str(e)}",
            "postcode": postcode,
        }


@app.get("/verification/{verification_id}")
async def get_verification_status(verification_id: str):
    """Get verification status with orchestrator details"""
    provider = next(
        (p for p in providers_db if p.get("verification_id") == verification_id), None
    )

    if not provider:
        return {"error": "Verification not found"}

    processing_status = processing_queue.get(verification_id, "unknown")

    return {
        "verification_id": verification_id,
        "status": provider["status"],
        "processing_status": processing_status,
        "revoked": provider.get("revoked", False),
        "revocation_reason": provider.get("revocation_reason"),
        "risk_level": provider.get("risk_level"),
        "organisation_name": provider["organisation_name"],
        "provider_type": provider.get("provider_type"),
        "urn": provider.get("urn"),
        "ukprn": provider.get("ukprn"),
        "jcq_centre_number": provider.get("jcq_centre_number"),
        "created_at": provider["created_at"],
        "kyc_results": provider.get("kyc_results", {}),
        "verification_summary": provider.get("verification_summary", {}),
        "orchestrator_used": True,
        "progress": {
            "started": processing_status
            in ["started", "in_progress", "completed", "error"],
            "in_progress": processing_status == "in_progress",
            "completed": processing_status == "completed",
            "error": processing_status == "error",
        },
    }


@app.get("/jcq/centre/{centre_number}")
async def lookup_jcq_centre(centre_number: str):
    """JCQ centre lookup (legacy endpoint)"""
    result = simulate_jcq_check(centre_number)
    return {
        "centre_number": centre_number,
        "verification": result,
        "timestamp": datetime.now().isoformat(),
    }


@app.get("/results/{verification_id}", response_class=HTMLResponse)
async def verification_results(verification_id: str, request: Request):
    """Results page with orchestrator details"""
    provider = next(
        (p for p in providers_db if p.get("verification_id") == verification_id), None
    )

    if not provider:
        return templates.TemplateResponse(
            "error.html", {"request": request, "message": "Verification not found"}
        )

    return templates.TemplateResponse(
        "results.html", {"request": request, "provider": provider}
    )


@app.get("/credential/{verification_id}", response_class=HTMLResponse)
async def verifiable_credential_page(verification_id: str, request: Request):
    """View the issued Verifiable Credential for an approved provider."""
    provider = next(
        (p for p in providers_db if p.get("verification_id") == verification_id),
        None,
    )

    if not provider:
        return templates.TemplateResponse(
            "error.html",
            {"request": request, "message": "Verification not found"},
        )

    if provider.get("status") != "approved":
        return templates.TemplateResponse(
            "error.html",
            {
                "request": request,
                "message": "Credential available only for approved applications",
            },
        )

    credential = create_verifiable_credential(provider)
    credential_json = json.dumps(credential)
    encoded = base64.urlsafe_b64encode(credential_json.encode()).decode()
    verify_url = f"{request.url_for('verify_via_link')}?credential={encoded}"
    qr_data = generate_qr_code(verify_url)

    return templates.TemplateResponse(
        "credential.html",
        {
            "request": request,
            "credential": credential,
            "provider": provider,
            "qr_data": qr_data,
        },
    )


@app.get("/credential/{verification_id}/download")
async def download_credential_pdf(verification_id: str, request: Request):
    """Provide the issued credential and QR code as a PDF download."""
    provider = next(
        (p for p in providers_db if p.get("verification_id") == verification_id),
        None,
    )

    if not provider:
        return templates.TemplateResponse(
            "error.html",
            {"request": request, "message": "Verification not found"},
        )

    if provider.get("status") != "approved":
        return templates.TemplateResponse(
            "error.html",
            {
                "request": request,
                "message": "Credential available only for approved applications",
            },
        )

    credential = create_verifiable_credential(provider)
    credential_json = json.dumps(credential)
    encoded = base64.urlsafe_b64encode(credential_json.encode()).decode()
    verify_url = f"{request.url_for('verify_via_link')}?credential={encoded}"
    qr_data = generate_qr_code(verify_url)

    pdf_bytes = generate_credential_pdf(credential, qr_data)

    filename = f"{provider.get('organisation_name','credential')}.pdf"
    headers = {"Content-Disposition": f"attachment; filename={filename}"}
    return Response(content=pdf_bytes, media_type="application/pdf", headers=headers)


@app.post("/revoke/{verification_id}")
async def revoke_credential(verification_id: str, request: Request):
    """Revoke an issued credential for a provider."""
    provider = next(
        (p for p in providers_db if p.get("verification_id") == verification_id),
        None,
    )

    if provider:
        provider["revoked"] = True
        provider["revocation_reason"] = "Poor Credit"
        cred_id = provider.get("verification_id") or provider.get("id")
        if cred_id and not str(cred_id).startswith("urn:uuid:"):
            cred_id = f"urn:uuid:{cred_id}"
        from app.vc_verify import REVOKED_IDS

        REVOKED_IDS.add(cred_id)

    return RedirectResponse("/dashboard", status_code=302)


@app.get("/verify-credential", response_class=HTMLResponse)
async def verify_credential_form(request: Request):
    """Display the credential verification form."""
    return templates.TemplateResponse(
        "verify_credential.html",
        {"request": request, "result": None, "error": None},
    )


@app.post("/verify-credential", response_class=HTMLResponse)
async def verify_credential_submit(
    request: Request,
    credential_json: str = Form(...),
    expected_subject: str | None = Form(None),
):
    """Handle credential verification."""
    try:
        credential = json.loads(credential_json)
    except json.JSONDecodeError:
        return templates.TemplateResponse(
            "verify_credential.html",
            {
                "request": request,
                "error": "Invalid credential JSON",
                "result": None,
                "credential_json": credential_json,
                "expected_subject": expected_subject,
            },
        )

    result = verify_credential(credential, expected_subject)

    return templates.TemplateResponse(
        "verify_credential.html",
        {
            "request": request,
            "result": result,
            "credential_json": credential_json,
            "expected_subject": expected_subject,
            "error": None,
        },
    )


@app.get("/verify", response_class=HTMLResponse)
async def verify_via_link(request: Request, credential: str):
    """Verify a credential encoded in a URL parameter."""
    try:
        credential_json = base64.urlsafe_b64decode(credential.encode()).decode()
        cred = json.loads(credential_json)
    except Exception:
        return templates.TemplateResponse(
            "verify_credential.html",
            {
                "request": request,
                "error": "Invalid credential data",
                "result": None,
            },
        )

    result = verify_credential(cred)

    return templates.TemplateResponse(
        "verify_credential.html",
        {
            "request": request,
            "result": result,
            "credential_json": credential_json,
            "expected_subject": None,
            "error": None,
        },
    )


@app.get("/api/stats")
async def get_stats():
    """Dashboard statistics with orchestrator info"""
    api_status = check_api_configuration()

    return {
        "total": len(providers_db),
        "approved": len([p for p in providers_db if p["status"] == "approved"]),
        "under_review": len(
            [
                p
                for p in providers_db
                if p["status"] in ["review_required", "pending", "processing"]
            ]
        ),
        "high_risk": len([p for p in providers_db if p["risk_level"] == "high"]),
        "processing": len([p for p in providers_db if p["status"] == "processing"]),
        "centre_submissions": len(centre_submissions),
        "api_status": api_status,
        "verification_queue": len(processing_queue),
        "orchestrator_enabled": True,
        "version": "3.0-orchestrator",
    }


@app.get("/provider-status/{verification_id}", response_class=HTMLResponse)
async def provider_status_page(verification_id: str, request: Request):
    """Provider status tracking page"""
    provider = next(
        (p for p in providers_db if p.get("verification_id") == verification_id), None
    )

    if not provider:
        return templates.TemplateResponse(
            "error.html",
            {
                "request": request,
                "message": f"Application not found for verification ID: {verification_id}",
            },
        )

    return templates.TemplateResponse(
        "provider_status.html", {"request": request, "provider": provider}
    )


@app.get("/provider-dashboard", response_class=HTMLResponse)
async def provider_dashboard_no_id(request: Request):
    """Dashboard page when no verification ID is provided"""
    return templates.TemplateResponse(
        "provider_dashboard.html",
        {"request": request, "provider": None},
    )


@app.get("/provider-dashboard/{verification_id}", response_class=HTMLResponse)
async def provider_dashboard(verification_id: str, request: Request):
    """Dashboard view for a single provider application"""
    provider = next(
        (p for p in providers_db if p.get("verification_id") == verification_id), None
    )

    if not provider:
        return templates.TemplateResponse(
            "error.html",
            {
                "request": request,
                "message": f"Application not found for verification ID: {verification_id}",
            },
        )

    return templates.TemplateResponse(
        "provider_dashboard.html",
        {"request": request, "provider": provider},
    )


@app.post("/provider-status/{verification_id}/upload")
async def upload_documents(verification_id: str, request: Request):
    """Handle document uploads for providers"""
    provider = next(
        (p for p in providers_db if p.get("verification_id") == verification_id), None
    )

    if not provider:
        return {"error": "Application not found"}

    try:
        form_data = await request.form()
        document_type = form_data.get("document_type")
        document_description = form_data.get("document_description")
        uploaded_files = form_data.getlist("document")

        # Initialize uploaded_documents if not exists
        if "uploaded_documents" not in provider:
            provider["uploaded_documents"] = []

        # Process each uploaded file
        for file in uploaded_files:
            if hasattr(file, "filename") and file.filename:
                # In a real implementation, you would save the file to storage
                # For now, we'll just store metadata
                document_info = {
                    "name": file.filename,
                    "type": document_type or "Other",
                    "description": document_description or "",
                    "uploaded_at": datetime.now().strftime("%Y-%m-%d %H:%M:%S"),
                    "size": getattr(file, "size", 0),
                    "verification_id": verification_id,
                }
                provider["uploaded_documents"].append(document_info)

        # Update provider status if needed
        if (
            provider.get("status") == "review_required"
            and len(provider["uploaded_documents"]) > 0
        ):
            provider["status"] = "processing"
            provider["document_upload_timestamp"] = datetime.now().isoformat()

        return {
            "success": True,
            "message": f"Successfully uploaded {len(uploaded_files)} document(s)",
            "uploaded_count": len(uploaded_files),
        }

    except Exception as e:
        return {"error": f"Upload failed: {str(e)}"}


@app.get("/api/provider-status/{verification_id}")
async def get_provider_status_api(verification_id: str):
    """API endpoint for provider status (for AJAX polling)"""
    provider = next(
        (p for p in providers_db if p.get("verification_id") == verification_id), None
    )

    if not provider:
        return {"error": "Application not found"}

    return {
        "verification_id": verification_id,
        "status": provider["status"],
        "risk_level": provider.get("risk_level", "unknown"),
        "organisation_name": provider["organisation_name"],
        "created_at": provider["created_at"],
        "processing_completed": provider.get("processing_completed"),
        "uploaded_documents_count": len(provider.get("uploaded_documents", [])),
        "last_updated": datetime.now().isoformat(),
    }


@app.post("/api/onboard")
async def api_onboard_provider(request: Request, data: ProviderAPIRequest):
    """RESTful API endpoint to run the onboarding KYC checks."""

    verification_id = str(uuid.uuid4())

    provider_data = data.dict()
    provider_data["verification_id"] = verification_id

    new_provider = {
        "id": len(providers_db) + 1,
        "verification_id": verification_id,
        "organisation_name": provider_data["organisation_name"],
        "trading_name": provider_data.get("trading_name"),
        "provider_type": provider_data.get("provider_type", "Training Provider"),
        "company_number": provider_data.get("company_number"),
        "urn": provider_data.get("urn"),
        "ukprn": provider_data.get("ukprn"),
        "jcq_centre_number": provider_data.get("jcq_centre_number"),
        "postcode": provider_data["postcode"],
        "contact_email": provider_data.get("contact_email"),
        "status": "processing",
        "risk_level": "unknown",
        "created_at": datetime.now().strftime("%Y-%m-%d %H:%M:%S"),
        "kyc_results": {},
        "processing_started": datetime.now().isoformat(),
    }

    providers_db.append(new_provider)
    processing_queue[verification_id] = "started"

    # Run the orchestration synchronously
    await process_orchestrated_kyc(verification_id, provider_data)

    provider = next(
        (p for p in providers_db if p.get("verification_id") == verification_id),
        None,
    )

    if not provider:
        return JSONResponse(status_code=500, content={"error": "Processing failed"})

    credential_url = str(
        request.url_for("verifiable_credential_page", verification_id=verification_id)
    )

    response = {
        "verification_id": verification_id,
        "status": provider.get("status"),
        "risk_score": provider.get("overall_risk_score"),
        "credential_url": credential_url,
    }

    if provider.get("status") == "approved":
        try:
            response["credential"] = create_verifiable_credential(provider)
        except Exception as exc:
            response["credential_error"] = str(exc)

    return response


@app.get("/ukprn/validate/{ukprn}")
async def validate_ukprn_endpoint(ukprn: str):
    """Quick UKPRN validation endpoint using UKRLP"""
    try:
        # Basic format validation first
        if not ukprn.isdigit() or len(ukprn) != 8 or not ukprn.startswith("10"):
            return {
                "valid": False,
                "ukprn": ukprn,
                "error": "UKPRN must be 8 digits starting with 10",
            }

        # Import orchestrator to use UKPRN validation
        from app.services.combined_orchestrator import (
            CombinedEducationalKYCOrchestrator,
        )

        orchestrator = CombinedEducationalKYCOrchestrator()

        # Check if scraping dependencies are available
        if not orchestrator._check_scraping_dependencies():
            return {
                "valid": False,
                "ukprn": ukprn,
                "error": "UKPRN validation temporarily unavailable - dependencies missing",
            }

        # Get real UKRLP data
        ukrlp_data = await orchestrator._get_real_ukrlp_data(ukprn)

        if ukrlp_data and not ukrlp_data.get("error"):
            return {
                "valid": True,
                "ukprn": ukprn,
                "provider_name": ukrlp_data.get("provider_name", "Unknown"),
                "verification_status": ukrlp_data.get("verification_status", "Unknown"),
                "provider_status": ukrlp_data.get("provider_status", "Unknown"),
                "message": "UKPRN found in UKRLP database",
            }
        else:
            return {
                "valid": False,
                "ukprn": ukprn,
                "error": ukrlp_data.get("error", "UKPRN not found in UKRLP database"),
            }

    except ImportError as e:
        return {
            "valid": False,
            "ukprn": ukprn,
            "error": "UKPRN validation temporarily unavailable",
        }
    except Exception as e:
        return {"valid": False, "ukprn": ukprn, "error": f"Validation failed: {str(e)}"}



@app.get("/ofqual/search", response_class=HTMLResponse)
async def ofqual_search(request: Request, Title: Optional[str] = None):
    """Search the Ofqual Register for organisations and qualifications.
    The query is limited to Pearson Education qualifications that are
    available to learners.
    """
    client = OfqualQualificationsClient()
    qualifications: List[Dict] = []
    if Title:
            qualifications = await client.search(course=Title)
    return templates.TemplateResponse(
        "ofqual_search.html",
        {
            "request": request,
            "Title": Title,
            "qualifications": qualifications,
        },
    )


@app.get("/urn/validate/{urn}")
async def validate_urn_endpoint(urn: str):
    """Quick URN validation endpoint using Ofsted search"""
    try:
        # Basic format validation first
        if not urn.isdigit() or len(urn) < 6 or len(urn) > 7:
            return {"valid": False, "urn": urn, "error": "URN must be 6-7 digits"}

        # Import orchestrator to use URN validation
        from app.services.combined_orchestrator import (
            CombinedEducationalKYCOrchestrator,
        )

        orchestrator = CombinedEducationalKYCOrchestrator()

        # Check if scraping dependencies are available
        if not orchestrator._check_scraping_dependencies():
            return {
                "valid": False,
                "urn": urn,
                "error": "URN validation temporarily unavailable - dependencies missing",
            }

        # Use the resolve_ofsted_url method to check if URN exists
        resolved_url = await orchestrator._resolve_ofsted_url(urn)

        if resolved_url:
            return {
                "valid": True,
                "urn": urn,
                "message": "URN found in Ofsted database",
                "ofsted_url": resolved_url,
            }
        else:
            return {
                "valid": False,
                "urn": urn,
                "error": "URN not found in Ofsted database",
            }

    except ImportError as e:
        return {
            "valid": False,
            "urn": urn,
            "error": "URN validation temporarily unavailable",
        }
    except Exception as e:
        return {"valid": False, "urn": urn, "error": f"Validation failed: {str(e)}"}


@app.get("/debug/provider/{verification_id}")
async def debug_provider_data(verification_id: str):
    """Debug endpoint to see provider data structure"""
    provider = next(
        (p for p in providers_db if p.get("verification_id") == verification_id), None
    )

    if not provider:
        return {"error": "Provider not found"}

    # Return the full provider data for inspection
    return {
        "provider_id": provider.get("id"),
        "verification_id": verification_id,
        "status": provider.get("status"),
        "kyc_results_keys": list(provider.get("kyc_results", {}).keys()),
        "companies_house_data": provider.get("kyc_results", {}).get(
            "company_registration"
        ),
        "full_kyc_results": provider.get("kyc_results", {}),
        "data_structure": {
            key: {
                "status": (
                    value.get("status") if isinstance(value, dict) else "not_dict"
                ),
                "details_keys": (
                    list(value.get("details", {}).keys())
                    if isinstance(value, dict) and value.get("details")
                    else []
                ),
                "has_recommendations": (
                    bool(value.get("recommendations"))
                    if isinstance(value, dict)
                    else False
                ),
            }
            for key, value in provider.get("kyc_results", {}).items()
        },
    }


@app.get("/health")
async def health_check():
    """Health check with orchestrator status"""
    api_status = check_api_configuration()

    return {
        "status": "healthy",
        "service": "educational-kyc-orchestrator",
        "version": "3.0-orchestrator",
        "providers_count": len(providers_db),
        "api_configurations": api_status,
        "orchestrator_available": True,
        "timestamp": datetime.now().isoformat(),
    }


@app.get("/mcp/health")
async def mcp_health():
    """Proxy health check using the MCP wrapper."""
    if not mcp_wrapper:
        return JSONResponse(status_code=503, content={"error": "MCP wrapper not initialised"})

    # Query the underlying `/health` endpoint via the MCP wrapper
    doc = await mcp_wrapper.health()

    if doc.context and doc.context.get("error"):
        return JSONResponse(status_code=503, content={"error": doc.context["error"]})


    return {
        "content": doc.content,
        "source_url": doc.source_url,
        "media_type": doc.media_type,
        "retrieved_at": doc.retrieved_at.isoformat(),
        "context": doc.context,
    }


# Legacy simulation functions (still used by some endpoints)
def simulate_jcq_check(centre_number: str) -> Dict:
    """Simulate JCQ centre verification (legacy)"""
    if not centre_number or len(centre_number) != 5 or not centre_number.isdigit():
        return {
            "status": "failed",
            "risk_score": 0.8,
            "data_source": "JCQ Simulation",
            "details": {"error": "Invalid JCQ centre number format"},
            "timestamp": datetime.now().isoformat(),
        }

    # Simulate known good centres
    if centre_number in ["12345", "23456", "34567"]:
        return {
            "status": "passed",
            "risk_score": 0.1,
            "data_source": "JCQ Simulation",
            "details": {
                "centre_number": centre_number,
                "centre_name": f"Educational Centre {centre_number}",
                "centre_type": "Secondary School",
                "active": True,
                "qualifications": ["GCSE", "A Level"],
            },
            "timestamp": datetime.now().isoformat(),
        }
    else:
        return {
            "status": "flagged",
            "risk_score": 0.4,
            "data_source": "JCQ Simulation",
            "details": {
                "centre_number": centre_number,
                "message": "Centre not found in simulation database",
            },
            "timestamp": datetime.now().isoformat(),
        }


if __name__ == "__main__":
    import uvicorn

    uvicorn.run(app, --proxy-headers, host="0.0.0.0", port=int(os.getenv("PORT", 8000)))<|MERGE_RESOLUTION|>--- conflicted
+++ resolved
@@ -275,11 +275,8 @@
     pk = inspector.get_pk_constraint(table).get("constrained_columns", [None])[0]
     with engine.connect() as conn:
         result = conn.execute(text(f'SELECT * FROM "{table}"'))
-<<<<<<< HEAD
         rows = [dict(row._mapping) for row in result]
-=======
-        rows = [dict(row) for row in result]
->>>>>>> 80a31cb5
+
     return columns, rows, pk
 
 
