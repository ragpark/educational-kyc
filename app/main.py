# app/main.py - Updated with Educational KYC Orchestrator Integration

from fastapi import FastAPI, Request, BackgroundTasks, Form, UploadFile, File
from fastapi.responses import RedirectResponse, Response
from starlette.middleware.sessions import SessionMiddleware
from fastapi.staticfiles import StaticFiles
from fastapi.templating import Jinja2Templates
from fastapi.middleware.cors import CORSMiddleware
from fastapi.responses import HTMLResponse, JSONResponse
from pydantic import BaseModel
from contextlib import asynccontextmanager
import os
import base64
from typing import Dict, List, Optional
from datetime import datetime
import json
import asyncio
import uuid
import aiohttp
import requests


def secure_filename(filename: str) -> str:
    """Return a secure version of a filename."""
    keep = {"-", "_", "."}
    filename = os.path.basename(filename)
    cleaned = []
    for ch in filename:
        if ch.isalnum() or ch in keep:
            cleaned.append(ch)
    return "".join(cleaned)

from app.mcp_wrapper import KYCContextSource

# Ofqual awarding organisation search
from app.services.ofqual_awarding_orgs import OfqualAOSearchClient

# Import the enhanced Companies House service (for quick checks)
from app.services.companies_house_enhanced import (
    EnhancedCompaniesHouseAPI,
    get_enhanced_companies_house_result,
)

# Import the Educational KYC Orchestrator
from app.services.combined_orchestrator import CombinedEducationalKYCOrchestrator
from app.services.education_kyc_orchestrator import (
    EducationalProviderRequest,
    ProviderType,
    EducationalVerificationResult,
)
from app.vc_issue import create_verifiable_credential
from app.vc_verify import verify_credential
from app.qr_utils import generate_qr_code
from app.pdf_utils import generate_credential_pdf
from app.centre_submission import (
    CentreSubmission,
    ParentOrganisation,
    DeliveryAddress,
    DeliverySite,
    QualificationRequest,
    StaffMember,
    ComplianceDeclarations,
)

# In-memory storage for demo
providers_db = []
centre_submissions: List[CentreSubmission] = []
processing_queue = {}

# Per-user document storage metadata
documents_storage: Dict[str, List[Dict]] = {}
# Directory to store uploaded files
UPLOAD_DIR = os.path.join("app", "static", "uploads")

# MCP wrapper instance (created during startup)
mcp_wrapper: KYCContextSource | None = None

# Demo users for login
users = {
    "centre1": {
        "name": "Example Learning Centre",
        "password": "centrepass",
        "role": "learning_centre",
    },
    "awarding1": {
        "name": "Example Awarding Organisation",
        "password": "awardingpass",
        "role": "awarding_organisation",
    },
}


def get_current_user(request: Request):
    """Retrieve the currently logged in user from the session"""
    username = request.session.get("user")
    if username:
        return users.get(username)
    return None


def check_api_configuration() -> Dict[str, bool]:
    """Check which APIs are properly configured"""
    companies_house_api = EnhancedCompaniesHouseAPI()

    return {
        "companies_house_api": companies_house_api.is_configured(),
        "orchestrator_available": True,  # Orchestrator is always available
        "basic_verification": True,  # Always available
        "jcq_simulation": True,  # Simulated JCQ checks
    }


def map_provider_type(provider_type_str: str) -> ProviderType:
    """Map form provider type to orchestrator enum"""
    mapping = {
        "Training Provider": ProviderType.TRAINING_PROVIDER,
        "FE College": ProviderType.FE_COLLEGE,
        "HE Institution": ProviderType.HE_INSTITUTION,
        "Apprenticeship Provider": ProviderType.APPRENTICESHIP_PROVIDER,
        "Private Training": ProviderType.PRIVATE_TRAINING,
        "Adult Community": ProviderType.ADULT_COMMUNITY,
    }
    return mapping.get(provider_type_str, ProviderType.TRAINING_PROVIDER)


class ProviderAPIRequest(BaseModel):
    """Input schema for the API onboarding endpoint."""

    organisation_name: str
    urn: str
    postcode: str
    company_number: str | None = None
    trading_name: Optional[str] = None
    provider_type: Optional[str] = "Training Provider"
    contact_email: Optional[str] = None
    address: Optional[str] = None
    ukprn: Optional[str] = None
    jcq_centre_number: Optional[str] = None


@asynccontextmanager
async def lifespan(app: FastAPI):
    print("Starting Educational KYC application with Orchestrator")

    global mcp_wrapper
    default_base = f"http://localhost:{os.getenv('PORT', '8080')}"
    mcp_wrapper = KYCContextSource(base_url=os.getenv("MCP_BASE_URL", "http://localhost:8080"))

    # Ensure upload directory exists
    os.makedirs(UPLOAD_DIR, exist_ok=True)

    # Check API configuration
    api_status = check_api_configuration()
    if api_status["companies_house_api"]:
        print("✓ Companies House API configured")
    else:
        print("⚠ Companies House API not configured - using limited verification")

    if api_status["orchestrator_available"]:
        print("✓ Certify3 KYC Orchestrator available")

    # Add sample data
    sample_providers = [
        {
            "id": 1,
            "organisation_name": "Excellent Training Academy",
            "provider_type": "Training Provider",
            "company_number": "12345678",
            "urn": "123456",  # Sample URN
            "ukprn": "10012345",
            "jcq_centre_number": "12345",
            "postcode": "M1 1AA",
            "status": "approved",
            "risk_level": "low",
            "created_at": "2025-07-18",
            "kyc_results": {
                "company_registration": {"status": "passed", "risk_score": 0.1},
                "ukprn_validation": {"status": "passed", "risk_score": 0.1},
                "educational_risk_assessment": {
                    "status": "approved",
                    "risk_score": 0.15,
                },
                "overall_risk": 0.15,
            },
        }
    ]

    providers_db.extend(sample_providers)

    yield

    print("Shutting down Educational KYC application")


app = FastAPI(
    title="UK Educational Provider KYC (With Orchestrator)",
    description="Comprehensive KYC verification for UK educational providers using orchestrated workflow",
    version="3.0-orchestrator",
    lifespan=lifespan,
)

app.add_middleware(
    CORSMiddleware,
    allow_origins=["*"],
    allow_credentials=True,
    allow_methods=["*"],
    allow_headers=["*"],
)
app.add_middleware(SessionMiddleware, secret_key=os.getenv("SESSION_SECRET", "super-secret"))

# Templates setup
templates = Jinja2Templates(directory="templates")

# Static files (will be created)
try:
    app.mount("/static", StaticFiles(directory="app/static"), name="static")
except RuntimeError:
    pass


@app.get("/", response_class=HTMLResponse)
async def dashboard(request: Request):
    """Main dashboard page"""
    stats = {
        "total": len(providers_db),
        "approved": len([p for p in providers_db if p["status"] == "approved"]),
        "under_review": len(
            [
                p
                for p in providers_db
                if p["status"] in ["review_required", "pending", "processing"]
            ]
        ),
        "high_risk": len([p for p in providers_db if p["risk_level"] == "high"]),
        "jcq_verified": len([p for p in providers_db if p.get("jcq_centre_number")]),
        "centre_submissions": len(centre_submissions),
    }

    return templates.TemplateResponse(
        "home.html",
        {
            "request": request,
            "providers": providers_db,
            "centre_submissions": centre_submissions,
            "stats": stats,
        },
    )
@app.get("/dashboard", response_class=HTMLResponse)
async def dashboard(request: Request):
    """Main dashboard page"""
    stats = {
        "total": len(providers_db),
        "approved": len([p for p in providers_db if p["status"] == "approved"]),
        "under_review": len(
            [
                p
                for p in providers_db
                if p["status"] in ["review_required", "pending", "processing"]
            ]
        ),
        "high_risk": len([p for p in providers_db if p["risk_level"] == "high"]),
        "jcq_verified": len([p for p in providers_db if p.get("jcq_centre_number")]),
        "centre_submissions": len(centre_submissions),
    }

    return templates.TemplateResponse(
        "dashboard.html",
        {
            "request": request,
            "providers": providers_db,
            "centre_submissions": centre_submissions,
            "stats": stats,
        },
    )

@app.get("/login", response_class=HTMLResponse)
async def login_form(request: Request):
    """Display the login form"""
    user = get_current_user(request)
    if user:
        return RedirectResponse("/", status_code=302)
    return templates.TemplateResponse("login.html", {"request": request})


@app.post("/login")
async def login(request: Request, username: str = Form(...), password: str = Form(...)):
    """Handle login submissions"""
    user = users.get(username)
    if not user or user["password"] != password:
        return templates.TemplateResponse(
            "login.html",
            {"request": request, "error": "Invalid credentials"},
        )
    request.session["user"] = username
    return RedirectResponse("/", status_code=302)


@app.get("/logout")
async def logout(request: Request):
    request.session.pop("user", None)
    return RedirectResponse("/login", status_code=302)


# ---------------------------------------------------------------------------
# New navigation pages for refactored information architecture


@app.get("/applications", response_class=HTMLResponse)
async def applications(request: Request):
    """List all applications"""
    user = get_current_user(request)
    if not user:
        return RedirectResponse("/login", status_code=302)
    if user["role"] != "learning_centre":
        return templates.TemplateResponse(
            "error.html",
            {"request": request, "message": "Access restricted to learning providers"},
        )
    return templates.TemplateResponse(
        "provider_dashboard.html",
        {"request": request, "provider": None, "user": user},
    )


@app.get("/applications/{verification_id}", response_class=HTMLResponse)
async def application_detail(verification_id: str, request: Request):
    """View a single application"""
    user = get_current_user(request)
    if not user:
        return RedirectResponse("/login", status_code=302)
    if user["role"] != "learning_centre":
        return templates.TemplateResponse(
            "error.html",
            {"request": request, "message": "Access restricted to learning providers"},
        )
    provider = next(
        (p for p in providers_db if p.get("verification_id") == verification_id), None
    )

    if not provider:
        return templates.TemplateResponse(
            "error.html",
            {
                "request": request,
                "message": f"Application not found for verification ID: {verification_id}",
            },
        )

    return templates.TemplateResponse(
        "provider_dashboard.html",
        {"request": request, "provider": provider, "user": user},
    )


@app.get("/my-organisation", response_class=HTMLResponse)
async def my_organisation(request: Request):
    """Organisation management page"""
    user = get_current_user(request)
    if not user:
        return RedirectResponse("/login", status_code=302)
    return templates.TemplateResponse("my_organisation.html", {"request": request, "user": user})


@app.get("/messages", response_class=HTMLResponse)
async def messages(request: Request):
    """Messages page"""
    user = get_current_user(request)
    if not user:
        return RedirectResponse("/login", status_code=302)
    return templates.TemplateResponse("messages.html", {"request": request, "user": user})


@app.get("/documents", response_class=HTMLResponse)
async def documents(request: Request):
    """Document repository page"""
    user = get_current_user(request)
    if not user:
        return RedirectResponse("/login", status_code=302)
    user_docs = documents_storage.get(user["name"], [])
    return templates.TemplateResponse(
        "documents.html", {"request": request, "user": user, "documents": user_docs}
    )


@app.post("/documents/upload")
async def upload_user_documents(request: Request, files: List[UploadFile] = File(...)):
    """Receive document uploads from the Documents page."""
    user = get_current_user(request)
    if not user:
        return JSONResponse({"error": "Unauthorized"}, status_code=401)

    os.makedirs(UPLOAD_DIR, exist_ok=True)
    user_docs = documents_storage.setdefault(user["name"], [])
    saved = []
    for file in files:
        if not file.filename:
            continue
        filename = secure_filename(file.filename)
        stored_name = f"{uuid.uuid4().hex}_{filename}"
        path = os.path.join(UPLOAD_DIR, stored_name)
        with open(path, "wb") as out:
            while True:
                chunk = await file.read(8192)
                if not chunk:
                    break
                out.write(chunk)
        user_docs.append(
            {
                "name": file.filename,
                "stored_name": stored_name,
                "uploaded_at": datetime.utcnow().strftime("%Y-%m-%d %H:%M:%S"),
            }
        )
        saved.append(file.filename)

    return {"success": True, "files": saved}


@app.get("/help", response_class=HTMLResponse)
async def help_page(request: Request):
    """Help and support page"""
    return templates.TemplateResponse("help.html", {"request": request})


@app.get("/profile", response_class=HTMLResponse)
async def profile(request: Request):
    """User profile page"""
    return templates.TemplateResponse("profile.html", {"request": request})


@app.get("/onboard", response_class=HTMLResponse)
async def onboard_form(request: Request):
    """Provider onboarding form"""
    api_status = check_api_configuration()
    return templates.TemplateResponse(
        "onboard_with_jcq.html", {"request": request, "api_status": api_status}
    )


# ---------------------------------------------------------------------------
# Centre Submission workflow


@app.get("/centre-submission", response_class=HTMLResponse)
async def centre_submission_form(
    request: Request,
    organisation_id: Optional[str] = None,
    organisation_name: Optional[str] = None,
):
    return templates.TemplateResponse(
        "centre_submission_form.html",
        {
            "request": request,
            "organisation_id": organisation_id,
            "organisation_name": organisation_name,
        },
    )


@app.post("/centre-submission")
async def submit_centre_submission(request: Request):
    form = await request.form()

    submission_id = str(uuid.uuid4())
    parent_org = ParentOrganisation(
        groupUkprn=form.get("group_ukprn"),
        legalName=form.get("legal_name"),
        organisationType=form.get("organisation_type"),
    )
    address = DeliveryAddress(
        line1=form.get("address_line1"),
        postcode=form.get("postcode"),
    )
    qualification = QualificationRequest(
        qualificationId=form.get("qualification_id"),
        aoId=form.get("ao_id"),
        aoName=form.get("ao_name"),
        title=form.get("title"),
        startDate=form.get("start_date"),
        expectedCohortSize=int(form.get("cohort_size")),
    )
    site = DeliverySite(
        siteId=form.get("site_id"),
        ukprn=form.get("site_ukprn"),
        siteName=form.get("site_name"),
        deliveryAddress=address,
        qualificationsRequested=[qualification],
    )
    staff_member = StaffMember(
        staffId=form.get("staff_id"),
        role=form.get("staff_role"),
        name=form.get("staff_name"),
        email=form.get("staff_email"),
    )
    compliance = ComplianceDeclarations(
        ofqualConditionsAcknowledged=bool(form.get("ofqual_ack")),
        gdprConsent=bool(form.get("gdpr_consent")),
        multiSiteResponsibilityConfirmed=bool(form.get("multi_site")),
    )

    submission = CentreSubmission(
        submissionId=submission_id,
        submittedAt=datetime.utcnow(),
        parentOrganisation=parent_org,
        deliverySites=[site],
        staff=[staff_member],
        complianceDeclarations=compliance,
    )

    centre_submissions.append(submission)

    return templates.TemplateResponse(
        "centre_submission_success.html", {"request": request, "submission": submission}
    )


@app.post("/onboard")
async def onboard_provider(request: Request, background_tasks: BackgroundTasks):
    """Process provider onboarding with orchestrated verification"""
    form_data = await request.form()

    verification_id = str(uuid.uuid4())

    provider_data = {
        "verification_id": verification_id,
        "organisation_name": form_data.get("organisation_name"),
        "trading_name": form_data.get("trading_name"),
        "provider_type": form_data.get("provider_type"),
        "company_number": form_data.get("company_number"),
        "urn": form_data.get("urn"),  # Ofsted URN - now mandatory
        "ukprn": form_data.get("ukprn"),  # UKPRN - now optional
        "jcq_centre_number": form_data.get("jcq_centre_number"),
        "postcode": form_data.get("postcode"),
        "contact_email": form_data.get("contact_email"),
        "address": form_data.get("address"),
        "qualifications_offered": (
            form_data.get("qualifications_offered", "").split(",")
            if form_data.get("qualifications_offered")
            else []
        ),
    }

    new_provider = {
        "id": len(providers_db) + 1,
        "verification_id": verification_id,
        "organisation_name": provider_data["organisation_name"],
        "trading_name": provider_data.get("trading_name"),
        "provider_type": provider_data["provider_type"],
        "company_number": provider_data.get("company_number"),
        "urn": provider_data.get("urn"),  # Ofsted URN
        "ukprn": provider_data.get("ukprn"),  # UKPRN - now optional
        "jcq_centre_number": provider_data.get("jcq_centre_number"),
        "postcode": provider_data["postcode"],
        "contact_email": provider_data["contact_email"],
        "status": "processing",
        "risk_level": "unknown",
        "created_at": datetime.now().strftime("%Y-%m-%d %H:%M:%S"),
        "kyc_results": {},
        "processing_started": datetime.now().isoformat(),
    }

    providers_db.append(new_provider)
    processing_queue[verification_id] = "started"

    # Start orchestrated KYC verification
    background_tasks.add_task(process_orchestrated_kyc, verification_id, provider_data)

    return templates.TemplateResponse(
        "processing_with_jcq.html",
        {
            "request": request,
            "provider": new_provider,
            "verification_id": verification_id,
        },
    )


async def process_orchestrated_kyc(verification_id: str, provider_data: Dict):
    """Orchestrated KYC verification using the educational KYC orchestrator"""
    print(f"Starting orchestrated KYC verification: {verification_id}")

    try:
        processing_queue[verification_id] = "in_progress"

        # Find provider
        provider = next(
            (p for p in providers_db if p.get("verification_id") == verification_id),
            None,
        )

        if not provider:
            print(f"Provider not found for verification: {verification_id}")
            return

        # Create orchestrator
        orchestrator = CombinedEducationalKYCOrchestrator()

        # Create educational provider request
        educational_request = EducationalProviderRequest(
            organisation_name=provider_data["organisation_name"],
            trading_name=provider_data.get("trading_name"),
            company_number=provider_data["company_number"],
            urn=provider_data["urn"],  # Pass URN directly
            ukprn=provider_data.get("ukprn"),  # UKPRN is now optional
            provider_type=map_provider_type(
                provider_data.get("provider_type", "Training Provider")
            ),
            contact_email=provider_data["contact_email"],
            address=provider_data["address"],
            postcode=provider_data["postcode"],
            qualifications_offered=provider_data.get("qualifications_offered", []),
        )

        print(
            f"Running orchestrated educational KYC for: {provider_data['organisation_name']}"
        )

        # ALSO run the enhanced Companies House check separately to get full data
        companies_house_full_data = None
        if provider_data.get("company_number"):
            print(
                f"Running detailed Companies House check for: {provider_data['company_number']}"
            )
            try:
                companies_house_full_data = await get_enhanced_companies_house_result(
                    provider_data["company_number"],
                    provider_data.get("organisation_name"),
                )
                print(
                    f"Companies House API returned: {companies_house_full_data.get('status', 'unknown status')}"
                )
                if companies_house_full_data and companies_house_full_data.get(
                    "details"
                ):
                    print(
                        f"Companies House details keys: {list(companies_house_full_data['details'].keys())}"
                    )
            except Exception as e:
                print(f"Companies House API call failed: {str(e)}")
                companies_house_full_data = None

        # Run orchestrated verification
        verification_results = await orchestrator.process_educational_kyc(
            educational_request
        )

        # Convert orchestrator results to our existing format
        kyc_results = {}
        overall_risk_score = 0.0
        total_checks = 0
        risk_factors = []
        recommendations = []

        for result in verification_results:
            # Convert each verification result
            result_data = {
                "status": result.status,
                "risk_score": result.risk_score,
                "data_source": result.data_source,
                "confidence": 0.9,  # Default confidence for orchestrator results
                "details": result.details,
                "recommendations": result.recommendations or [],
                "timestamp": result.timestamp.isoformat(),
            }

            # For Companies House, merge with full API data if available
            if (
                result.check_type == "company_registration"
                and companies_house_full_data
            ):
                print(f"Merging detailed Companies House data...")
                # Use the full Companies House data instead of orchestrator mock data
                result_data = {
                    "status": companies_house_full_data.get("status", result.status),
                    "risk_score": companies_house_full_data.get(
                        "risk_score", result.risk_score
                    ),
                    "data_source": companies_house_full_data.get(
                        "data_source", result.data_source
                    ),
                    "confidence": companies_house_full_data.get("confidence", 0.9),
                    "details": companies_house_full_data.get("details", result.details),
                    "recommendations": companies_house_full_data.get(
                        "recommendations", result.recommendations or []
                    ),
                    "timestamp": companies_house_full_data.get(
                        "timestamp", result.timestamp.isoformat()
                    ),
                }
                print(
                    f"Companies House details: {len(str(result_data['details']))} characters"
                )

            kyc_results[result.check_type] = result_data

            # Accumulate risk scores
            overall_risk_score += result_data["risk_score"]
            total_checks += 1

            # Collect risk factors and recommendations
            if result_data["recommendations"]:
                recommendations.extend(result_data["recommendations"])

            if result_data["status"] in ["failed", "flagged"]:
                risk_factors.append(result.check_type)

        # Calculate average risk score
        if total_checks > 0:
            overall_risk_score = overall_risk_score / total_checks
        else:
            overall_risk_score = 0.5

        # Determine overall status and risk level based on orchestrator results
        risk_assessment = next(
            (
                r
                for r in verification_results
                if r.check_type == "educational_risk_assessment"
            ),
            None,
        )

        if risk_assessment:
            # Use orchestrator's risk assessment
            orchestrator_status = risk_assessment.status
            risk_level_mapping = {
                "approved": "low",
                "approved_with_monitoring": "medium",
                "enhanced_due_diligence_required": "high",
                "rejected": "critical",
            }

            overall_status = (
                "approved"
                if orchestrator_status == "approved"
                else (
                    "review_required"
                    if orchestrator_status
                    in ["approved_with_monitoring", "enhanced_due_diligence_required"]
                    else "rejected"
                )
            )
            risk_level = risk_level_mapping.get(orchestrator_status, "medium")
        else:
            # Fallback status determination
            if overall_risk_score < 0.3:
                overall_status = "approved"
                risk_level = "low"
            elif overall_risk_score < 0.6:
                overall_status = "review_required"
                risk_level = "medium"
            else:
                overall_status = "rejected"
                risk_level = "high"

        # Add overall summary
        kyc_results["verification_summary"] = {
            "status": "completed",
            "risk_score": overall_risk_score,
            "data_source": "Educational KYC Orchestrator",
            "details": {
                "total_checks": total_checks,
                "risk_factors": risk_factors,
                "orchestrator_version": "3.0",
                "includes_educational_checks": True,
            },
            "recommendations": recommendations[:5],  # Limit to top 5 recommendations
            "timestamp": datetime.now().isoformat(),
        }

        # Update provider with orchestrated results
        provider.update(
            {
                "status": overall_status,
                "risk_level": risk_level,
                "kyc_results": kyc_results,
                "overall_risk_score": overall_risk_score,
                "processing_completed": datetime.now().isoformat(),
                "verification_summary": {
                    "total_checks": total_checks,
                    "includes_educational_verification": True,
                    "orchestrator_used": True,
                    "risk_factors_count": len(risk_factors),
                    "recommendations_count": len(recommendations),
                },
            }
        )

        processing_queue[verification_id] = "completed"
        print(
            f"Orchestrated KYC completed: {verification_id} - Status: {overall_status}, Risk: {risk_level}, Checks: {total_checks}"
        )

    except Exception as e:
        print(f"Orchestrated KYC verification error: {verification_id} - {str(e)}")

        provider = next(
            (p for p in providers_db if p.get("verification_id") == verification_id),
            None,
        )
        if provider:
            provider.update(
                {
                    "status": "error",
                    "risk_level": "unknown",
                    "error_message": f"Orchestrator error: {str(e)}",
                    "processing_completed": datetime.now().isoformat(),
                }
            )

        processing_queue[verification_id] = "error"


@app.get("/companies-house/quick-check/{company_number}")
async def quick_companies_house_check(company_number: str):
    """Quick Companies House check endpoint (legacy support)"""
    api = EnhancedCompaniesHouseAPI()

    if not api.is_configured():
        return {
            "error": "Companies House API not configured",
            "exists": False,
            "active": False,
        }

    result = await api.quick_company_check(company_number)
    return result


@app.get("/postcode/validate/{postcode}")
async def validate_postcode_endpoint(postcode: str):
    """Quick postcode validation endpoint using postcodes.io"""
    try:
        # Clean postcode (remove spaces and convert to uppercase)
        clean_postcode = postcode.replace(" ", "").upper()

        # Call postcodes.io API
        url = f"https://api.postcodes.io/postcodes/{clean_postcode}"

        import aiohttp

        async with aiohttp.ClientSession() as session:
            async with session.get(url) as response:
                if response.status == 200:
                    data = await response.json()

                    if data.get("status") == 200:
                        result_data = data.get("result", {})

                        return {
                            "valid": True,
                            "postcode": result_data.get("postcode"),
                            "country": result_data.get("country"),
                            "region": result_data.get("region"),
                            "admin_district": result_data.get("admin_district"),
                            "admin_county": result_data.get("admin_county"),
                            "parliamentary_constituency": result_data.get(
                                "parliamentary_constituency"
                            ),
                            "coordinates": {
                                "latitude": result_data.get("latitude"),
                                "longitude": result_data.get("longitude"),
                            },
                        }
                    else:
                        return {
                            "valid": False,
                            "error": "Invalid postcode format",
                            "postcode": postcode,
                        }

                elif response.status == 404:
                    return {
                        "valid": False,
                        "error": "Postcode not found",
                        "postcode": postcode,
                    }

                else:
                    return {
                        "valid": False,
                        "error": f"API error: {response.status}",
                        "postcode": postcode,
                    }

    except Exception as e:
        return {
            "valid": False,
            "error": f"Validation failed: {str(e)}",
            "postcode": postcode,
        }


@app.get("/verification/{verification_id}")
async def get_verification_status(verification_id: str):
    """Get verification status with orchestrator details"""
    provider = next(
        (p for p in providers_db if p.get("verification_id") == verification_id), None
    )

    if not provider:
        return {"error": "Verification not found"}

    processing_status = processing_queue.get(verification_id, "unknown")

    return {
        "verification_id": verification_id,
        "status": provider["status"],
        "processing_status": processing_status,
        "revoked": provider.get("revoked", False),
        "revocation_reason": provider.get("revocation_reason"),
        "risk_level": provider.get("risk_level"),
        "organisation_name": provider["organisation_name"],
        "provider_type": provider.get("provider_type"),
        "urn": provider.get("urn"),
        "ukprn": provider.get("ukprn"),
        "jcq_centre_number": provider.get("jcq_centre_number"),
        "created_at": provider["created_at"],
        "kyc_results": provider.get("kyc_results", {}),
        "verification_summary": provider.get("verification_summary", {}),
        "orchestrator_used": True,
        "progress": {
            "started": processing_status
            in ["started", "in_progress", "completed", "error"],
            "in_progress": processing_status == "in_progress",
            "completed": processing_status == "completed",
            "error": processing_status == "error",
        },
    }


@app.get("/jcq/centre/{centre_number}")
async def lookup_jcq_centre(centre_number: str):
    """JCQ centre lookup (legacy endpoint)"""
    result = simulate_jcq_check(centre_number)
    return {
        "centre_number": centre_number,
        "verification": result,
        "timestamp": datetime.now().isoformat(),
    }


@app.get("/results/{verification_id}", response_class=HTMLResponse)
async def verification_results(verification_id: str, request: Request):
    """Results page with orchestrator details"""
    provider = next(
        (p for p in providers_db if p.get("verification_id") == verification_id), None
    )

    if not provider:
        return templates.TemplateResponse(
            "error.html", {"request": request, "message": "Verification not found"}
        )

    return templates.TemplateResponse(
        "results.html", {"request": request, "provider": provider}
    )


@app.get("/credential/{verification_id}", response_class=HTMLResponse)
async def verifiable_credential_page(verification_id: str, request: Request):
    """View the issued Verifiable Credential for an approved provider."""
    provider = next(
        (p for p in providers_db if p.get("verification_id") == verification_id),
        None,
    )

    if not provider:
        return templates.TemplateResponse(
            "error.html",
            {"request": request, "message": "Verification not found"},
        )

    if provider.get("status") != "approved":
        return templates.TemplateResponse(
            "error.html",
            {
                "request": request,
                "message": "Credential available only for approved applications",
            },
        )

    credential = create_verifiable_credential(provider)
    credential_json = json.dumps(credential)
    encoded = base64.urlsafe_b64encode(credential_json.encode()).decode()
    verify_url = f"{request.url_for('verify_via_link')}?credential={encoded}"
    qr_data = generate_qr_code(verify_url)

    return templates.TemplateResponse(
        "credential.html",
        {
            "request": request,
            "credential": credential,
            "provider": provider,
            "qr_data": qr_data,
        },
    )


@app.get("/credential/{verification_id}/download")
async def download_credential_pdf(verification_id: str, request: Request):
    """Provide the issued credential and QR code as a PDF download."""
    provider = next(
        (p for p in providers_db if p.get("verification_id") == verification_id),
        None,
    )

    if not provider:
        return templates.TemplateResponse(
            "error.html",
            {"request": request, "message": "Verification not found"},
        )

    if provider.get("status") != "approved":
        return templates.TemplateResponse(
            "error.html",
            {
                "request": request,
                "message": "Credential available only for approved applications",
            },
        )

    credential = create_verifiable_credential(provider)
    credential_json = json.dumps(credential)
    encoded = base64.urlsafe_b64encode(credential_json.encode()).decode()
    verify_url = f"{request.url_for('verify_via_link')}?credential={encoded}"
    qr_data = generate_qr_code(verify_url)

    pdf_bytes = generate_credential_pdf(credential, qr_data)

    filename = f"{provider.get('organisation_name','credential')}.pdf"
    headers = {"Content-Disposition": f"attachment; filename={filename}"}
    return Response(content=pdf_bytes, media_type="application/pdf", headers=headers)


@app.post("/revoke/{verification_id}")
async def revoke_credential(verification_id: str, request: Request):
    """Revoke an issued credential for a provider."""
    provider = next(
        (p for p in providers_db if p.get("verification_id") == verification_id),
        None,
    )

    if provider:
        provider["revoked"] = True
        provider["revocation_reason"] = "Poor Credit"
        cred_id = provider.get("verification_id") or provider.get("id")
        if cred_id and not str(cred_id).startswith("urn:uuid:"):
            cred_id = f"urn:uuid:{cred_id}"
        from app.vc_verify import REVOKED_IDS

        REVOKED_IDS.add(cred_id)

    return RedirectResponse("/dashboard", status_code=302)


@app.get("/verify-credential", response_class=HTMLResponse)
async def verify_credential_form(request: Request):
    """Display the credential verification form."""
    return templates.TemplateResponse(
        "verify_credential.html",
        {"request": request, "result": None, "error": None},
    )


@app.post("/verify-credential", response_class=HTMLResponse)
async def verify_credential_submit(
    request: Request,
    credential_json: str = Form(...),
    expected_subject: str | None = Form(None),
):
    """Handle credential verification."""
    try:
        credential = json.loads(credential_json)
    except json.JSONDecodeError:
        return templates.TemplateResponse(
            "verify_credential.html",
            {
                "request": request,
                "error": "Invalid credential JSON",
                "result": None,
                "credential_json": credential_json,
                "expected_subject": expected_subject,
            },
        )

    result = verify_credential(credential, expected_subject)

    return templates.TemplateResponse(
        "verify_credential.html",
        {
            "request": request,
            "result": result,
            "credential_json": credential_json,
            "expected_subject": expected_subject,
            "error": None,
        },
    )


@app.get("/verify", response_class=HTMLResponse)
async def verify_via_link(request: Request, credential: str):
    """Verify a credential encoded in a URL parameter."""
    try:
        credential_json = base64.urlsafe_b64decode(credential.encode()).decode()
        cred = json.loads(credential_json)
    except Exception:
        return templates.TemplateResponse(
            "verify_credential.html",
            {
                "request": request,
                "error": "Invalid credential data",
                "result": None,
            },
        )

    result = verify_credential(cred)

    return templates.TemplateResponse(
        "verify_credential.html",
        {
            "request": request,
            "result": result,
            "credential_json": credential_json,
            "expected_subject": None,
            "error": None,
        },
    )


@app.get("/api/stats")
async def get_stats():
    """Dashboard statistics with orchestrator info"""
    api_status = check_api_configuration()

    return {
        "total": len(providers_db),
        "approved": len([p for p in providers_db if p["status"] == "approved"]),
        "under_review": len(
            [
                p
                for p in providers_db
                if p["status"] in ["review_required", "pending", "processing"]
            ]
        ),
        "high_risk": len([p for p in providers_db if p["risk_level"] == "high"]),
        "processing": len([p for p in providers_db if p["status"] == "processing"]),
        "centre_submissions": len(centre_submissions),
        "api_status": api_status,
        "verification_queue": len(processing_queue),
        "orchestrator_enabled": True,
        "version": "3.0-orchestrator",
    }


@app.get("/provider-status/{verification_id}", response_class=HTMLResponse)
async def provider_status_page(verification_id: str, request: Request):
    """Provider status tracking page"""
    provider = next(
        (p for p in providers_db if p.get("verification_id") == verification_id), None
    )

    if not provider:
        return templates.TemplateResponse(
            "error.html",
            {
                "request": request,
                "message": f"Application not found for verification ID: {verification_id}",
            },
        )

    return templates.TemplateResponse(
        "provider_status.html", {"request": request, "provider": provider}
    )


@app.get("/provider-dashboard", response_class=HTMLResponse)
async def provider_dashboard_no_id(request: Request):
    """Dashboard page when no verification ID is provided"""
    return templates.TemplateResponse(
        "provider_dashboard.html",
        {"request": request, "provider": None},
    )


@app.get("/provider-dashboard/{verification_id}", response_class=HTMLResponse)
async def provider_dashboard(verification_id: str, request: Request):
    """Dashboard view for a single provider application"""
    provider = next(
        (p for p in providers_db if p.get("verification_id") == verification_id), None
    )

    if not provider:
        return templates.TemplateResponse(
            "error.html",
            {
                "request": request,
                "message": f"Application not found for verification ID: {verification_id}",
            },
        )

    return templates.TemplateResponse(
        "provider_dashboard.html",
        {"request": request, "provider": provider},
    )


@app.post("/provider-status/{verification_id}/upload")
async def upload_documents(verification_id: str, request: Request):
    """Handle document uploads for providers"""
    provider = next(
        (p for p in providers_db if p.get("verification_id") == verification_id), None
    )

    if not provider:
        return {"error": "Application not found"}

    try:
        form_data = await request.form()
        document_type = form_data.get("document_type")
        document_description = form_data.get("document_description")
        uploaded_files = form_data.getlist("document")

        # Initialize uploaded_documents if not exists
        if "uploaded_documents" not in provider:
            provider["uploaded_documents"] = []

        # Process each uploaded file
        for file in uploaded_files:
            if hasattr(file, "filename") and file.filename:
                # In a real implementation, you would save the file to storage
                # For now, we'll just store metadata
                document_info = {
                    "name": file.filename,
                    "type": document_type or "Other",
                    "description": document_description or "",
                    "uploaded_at": datetime.now().strftime("%Y-%m-%d %H:%M:%S"),
                    "size": getattr(file, "size", 0),
                    "verification_id": verification_id,
                }
                provider["uploaded_documents"].append(document_info)

        # Update provider status if needed
        if (
            provider.get("status") == "review_required"
            and len(provider["uploaded_documents"]) > 0
        ):
            provider["status"] = "processing"
            provider["document_upload_timestamp"] = datetime.now().isoformat()

        return {
            "success": True,
            "message": f"Successfully uploaded {len(uploaded_files)} document(s)",
            "uploaded_count": len(uploaded_files),
        }

    except Exception as e:
        return {"error": f"Upload failed: {str(e)}"}


@app.get("/api/provider-status/{verification_id}")
async def get_provider_status_api(verification_id: str):
    """API endpoint for provider status (for AJAX polling)"""
    provider = next(
        (p for p in providers_db if p.get("verification_id") == verification_id), None
    )

    if not provider:
        return {"error": "Application not found"}

    return {
        "verification_id": verification_id,
        "status": provider["status"],
        "risk_level": provider.get("risk_level", "unknown"),
        "organisation_name": provider["organisation_name"],
        "created_at": provider["created_at"],
        "processing_completed": provider.get("processing_completed"),
        "uploaded_documents_count": len(provider.get("uploaded_documents", [])),
        "last_updated": datetime.now().isoformat(),
    }


@app.post("/api/onboard")
async def api_onboard_provider(request: Request, data: ProviderAPIRequest):
    """RESTful API endpoint to run the onboarding KYC checks."""

    verification_id = str(uuid.uuid4())

    provider_data = data.dict()
    provider_data["verification_id"] = verification_id

    new_provider = {
        "id": len(providers_db) + 1,
        "verification_id": verification_id,
        "organisation_name": provider_data["organisation_name"],
        "trading_name": provider_data.get("trading_name"),
        "provider_type": provider_data.get("provider_type", "Training Provider"),
        "company_number": provider_data.get("company_number"),
        "urn": provider_data.get("urn"),
        "ukprn": provider_data.get("ukprn"),
        "jcq_centre_number": provider_data.get("jcq_centre_number"),
        "postcode": provider_data["postcode"],
        "contact_email": provider_data.get("contact_email"),
        "status": "processing",
        "risk_level": "unknown",
        "created_at": datetime.now().strftime("%Y-%m-%d %H:%M:%S"),
        "kyc_results": {},
        "processing_started": datetime.now().isoformat(),
    }

    providers_db.append(new_provider)
    processing_queue[verification_id] = "started"

    # Run the orchestration synchronously
    await process_orchestrated_kyc(verification_id, provider_data)

    provider = next(
        (p for p in providers_db if p.get("verification_id") == verification_id),
        None,
    )

    if not provider:
        return JSONResponse(status_code=500, content={"error": "Processing failed"})

    credential_url = str(
        request.url_for("verifiable_credential_page", verification_id=verification_id)
    )

    response = {
        "verification_id": verification_id,
        "status": provider.get("status"),
        "risk_score": provider.get("overall_risk_score"),
        "credential_url": credential_url,
    }

    if provider.get("status") == "approved":
        try:
            response["credential"] = create_verifiable_credential(provider)
        except Exception as exc:
            response["credential_error"] = str(exc)

    return response


@app.get("/ukprn/validate/{ukprn}")
async def validate_ukprn_endpoint(ukprn: str):
    """Quick UKPRN validation endpoint using UKRLP"""
    try:
        # Basic format validation first
        if not ukprn.isdigit() or len(ukprn) != 8 or not ukprn.startswith("10"):
            return {
                "valid": False,
                "ukprn": ukprn,
                "error": "UKPRN must be 8 digits starting with 10",
            }

        # Import orchestrator to use UKPRN validation
        from app.services.combined_orchestrator import (
            CombinedEducationalKYCOrchestrator,
        )

        orchestrator = CombinedEducationalKYCOrchestrator()

        # Check if scraping dependencies are available
        if not orchestrator._check_scraping_dependencies():
            return {
                "valid": False,
                "ukprn": ukprn,
                "error": "UKPRN validation temporarily unavailable - dependencies missing",
            }

        # Get real UKRLP data
        ukrlp_data = await orchestrator._get_real_ukrlp_data(ukprn)

        if ukrlp_data and not ukrlp_data.get("error"):
            return {
                "valid": True,
                "ukprn": ukprn,
                "provider_name": ukrlp_data.get("provider_name", "Unknown"),
                "verification_status": ukrlp_data.get("verification_status", "Unknown"),
                "provider_status": ukrlp_data.get("provider_status", "Unknown"),
                "message": "UKPRN found in UKRLP database",
            }
        else:
            return {
                "valid": False,
                "ukprn": ukprn,
                "error": ukrlp_data.get("error", "UKPRN not found in UKRLP database"),
            }

    except ImportError as e:
        return {
            "valid": False,
            "ukprn": ukprn,
            "error": "UKPRN validation temporarily unavailable",
        }
    except Exception as e:
        return {"valid": False, "ukprn": ukprn, "error": f"Validation failed: {str(e)}"}


@app.get("/ofqual/awarding-organisations", response_class=HTMLResponse)
async def search_awarding_organisations(
    request: Request, subject: Optional[str] = None, course: Optional[str] = None
):
    """Retrieve awarding organisations from Ofqual based on subject or course."""
    client = OfqualAOSearchClient()
    organisations = await client.search(subject=subject, course=course)
    return templates.TemplateResponse(
        "awarding_organisations.html",
        {
            "request": request,
            "organisations": organisations,
            "subject": subject,
            "course": course,
        },
    )


@app.get("/ofqual/search", response_class=HTMLResponse)
async def ofqual_search(
    request: Request,
    Title: Optional[str] = None,
    Num: Optional[str] = None,
    Status: Optional[str] = None,
):
    """Search the Ofqual Register for organisations and qualifications.

    Only the qualification title field is currently used to query the Ofqual API.
    The remaining filter parameters are accepted for future use.
    """
    client = OfqualAOSearchClient()
<<<<<<< HEAD
    # Always search qualifications for Pearson Education, filtering by title if provided
    qualifications: List[Dict] = await client.search_qualifications(course=Title)
=======
    qualifications: List[Dict] = []

    
    # Restrict qualifications to Pearson Education and those available to learners
    qualifications = await client.search_qualifications(course=Title)
>>>>>>> e72f4191

    return templates.TemplateResponse(
        "ofqual_search.html",
        {
            "request": request,
            "Title": Title,
            "Num": Num,
            "Status": Status,
            "qualifications": qualifications,
        },
    )


@app.get("/urn/validate/{urn}")
async def validate_urn_endpoint(urn: str):
    """Quick URN validation endpoint using Ofsted search"""
    try:
        # Basic format validation first
        if not urn.isdigit() or len(urn) < 6 or len(urn) > 7:
            return {"valid": False, "urn": urn, "error": "URN must be 6-7 digits"}

        # Import orchestrator to use URN validation
        from app.services.combined_orchestrator import (
            CombinedEducationalKYCOrchestrator,
        )

        orchestrator = CombinedEducationalKYCOrchestrator()

        # Check if scraping dependencies are available
        if not orchestrator._check_scraping_dependencies():
            return {
                "valid": False,
                "urn": urn,
                "error": "URN validation temporarily unavailable - dependencies missing",
            }

        # Use the resolve_ofsted_url method to check if URN exists
        resolved_url = await orchestrator._resolve_ofsted_url(urn)

        if resolved_url:
            return {
                "valid": True,
                "urn": urn,
                "message": "URN found in Ofsted database",
                "ofsted_url": resolved_url,
            }
        else:
            return {
                "valid": False,
                "urn": urn,
                "error": "URN not found in Ofsted database",
            }

    except ImportError as e:
        return {
            "valid": False,
            "urn": urn,
            "error": "URN validation temporarily unavailable",
        }
    except Exception as e:
        return {"valid": False, "urn": urn, "error": f"Validation failed: {str(e)}"}


@app.get("/debug/provider/{verification_id}")
async def debug_provider_data(verification_id: str):
    """Debug endpoint to see provider data structure"""
    provider = next(
        (p for p in providers_db if p.get("verification_id") == verification_id), None
    )

    if not provider:
        return {"error": "Provider not found"}

    # Return the full provider data for inspection
    return {
        "provider_id": provider.get("id"),
        "verification_id": verification_id,
        "status": provider.get("status"),
        "kyc_results_keys": list(provider.get("kyc_results", {}).keys()),
        "companies_house_data": provider.get("kyc_results", {}).get(
            "company_registration"
        ),
        "full_kyc_results": provider.get("kyc_results", {}),
        "data_structure": {
            key: {
                "status": (
                    value.get("status") if isinstance(value, dict) else "not_dict"
                ),
                "details_keys": (
                    list(value.get("details", {}).keys())
                    if isinstance(value, dict) and value.get("details")
                    else []
                ),
                "has_recommendations": (
                    bool(value.get("recommendations"))
                    if isinstance(value, dict)
                    else False
                ),
            }
            for key, value in provider.get("kyc_results", {}).items()
        },
    }


@app.get("/health")
async def health_check():
    """Health check with orchestrator status"""
    api_status = check_api_configuration()

    return {
        "status": "healthy",
        "service": "educational-kyc-orchestrator",
        "version": "3.0-orchestrator",
        "providers_count": len(providers_db),
        "api_configurations": api_status,
        "orchestrator_available": True,
        "timestamp": datetime.now().isoformat(),
    }


@app.get("/mcp/health")
async def mcp_health():
    """Proxy health check using the MCP wrapper."""
    if not mcp_wrapper:
        return JSONResponse(status_code=503, content={"error": "MCP wrapper not initialised"})

    # Query the underlying `/health` endpoint via the MCP wrapper
    doc = await mcp_wrapper.health()

    if doc.context and doc.context.get("error"):
        return JSONResponse(status_code=503, content={"error": doc.context["error"]})


    return {
        "content": doc.content,
        "source_url": doc.source_url,
        "media_type": doc.media_type,
        "retrieved_at": doc.retrieved_at.isoformat(),
        "context": doc.context,
    }


# Legacy simulation functions (still used by some endpoints)
def simulate_jcq_check(centre_number: str) -> Dict:
    """Simulate JCQ centre verification (legacy)"""
    if not centre_number or len(centre_number) != 5 or not centre_number.isdigit():
        return {
            "status": "failed",
            "risk_score": 0.8,
            "data_source": "JCQ Simulation",
            "details": {"error": "Invalid JCQ centre number format"},
            "timestamp": datetime.now().isoformat(),
        }

    # Simulate known good centres
    if centre_number in ["12345", "23456", "34567"]:
        return {
            "status": "passed",
            "risk_score": 0.1,
            "data_source": "JCQ Simulation",
            "details": {
                "centre_number": centre_number,
                "centre_name": f"Educational Centre {centre_number}",
                "centre_type": "Secondary School",
                "active": True,
                "qualifications": ["GCSE", "A Level"],
            },
            "timestamp": datetime.now().isoformat(),
        }
    else:
        return {
            "status": "flagged",
            "risk_score": 0.4,
            "data_source": "JCQ Simulation",
            "details": {
                "centre_number": centre_number,
                "message": "Centre not found in simulation database",
            },
            "timestamp": datetime.now().isoformat(),
        }


if __name__ == "__main__":
    import uvicorn

    uvicorn.run(app, host="0.0.0.0", port=int(os.getenv("PORT", 8000)))<|MERGE_RESOLUTION|>--- conflicted
+++ resolved
@@ -1429,16 +1429,9 @@
     The remaining filter parameters are accepted for future use.
     """
     client = OfqualAOSearchClient()
-<<<<<<< HEAD
+
     # Always search qualifications for Pearson Education, filtering by title if provided
-    qualifications: List[Dict] = await client.search_qualifications(course=Title)
-=======
-    qualifications: List[Dict] = []
-
-    
-    # Restrict qualifications to Pearson Education and those available to learners
-    qualifications = await client.search_qualifications(course=Title)
->>>>>>> e72f4191
+
 
     return templates.TemplateResponse(
         "ofqual_search.html",
