# app/main.py - Updated with Educational KYC Orchestrator Integration

from fastapi import FastAPI, Request, BackgroundTasks, Form, UploadFile, File
from fastapi.responses import RedirectResponse, Response
from starlette.middleware.sessions import SessionMiddleware
from fastapi.staticfiles import StaticFiles
from fastapi.templating import Jinja2Templates
from fastapi.middleware.cors import CORSMiddleware
from fastapi.responses import HTMLResponse, JSONResponse
from pydantic import BaseModel
from contextlib import asynccontextmanager
import os
import base64
from typing import Dict, List, Optional
from datetime import datetime
import json
import asyncio
import uuid
import aiohttp
import requests


def secure_filename(filename: str) -> str:
    """Return a secure version of a filename."""
    keep = {"-", "_", "."}
    filename = os.path.basename(filename)
    cleaned = []
    for ch in filename:
        if ch.isalnum() or ch in keep:
            cleaned.append(ch)
    return "".join(cleaned)

from app.mcp_wrapper import KYCContextSource

# Ofqual awarding organisation search
from app.services.ofqual_awarding_orgs import OfqualAOSearchClient

# Import the enhanced Companies House service (for quick checks)
from app.services.companies_house_enhanced import (
    EnhancedCompaniesHouseAPI,
    get_enhanced_companies_house_result,
)

# Import the Educational KYC Orchestrator
from app.services.combined_orchestrator import CombinedEducationalKYCOrchestrator
from app.services.education_kyc_orchestrator import (
    EducationalProviderRequest,
    ProviderType,
    EducationalVerificationResult,
)
from app.vc_issue import create_verifiable_credential
from app.vc_verify import verify_credential
from app.qr_utils import generate_qr_code
from app.pdf_utils import generate_credential_pdf
from app.services.safeguarding_assessment import assess_safeguarding_policy
from app.centre_submission import (
    CentreSubmission,
    ParentOrganisation,
    DeliveryAddress,
    DeliverySite,
    QualificationRequest,
    StaffMember,
    ComplianceDeclarations,
)
from app.services.safeguarding_assessor import assess_safeguarding_document

# In-memory storage for demo
providers_db = []
centre_submissions: List[CentreSubmission] = []
processing_queue = {}

# Per-user document storage metadata
documents_storage: Dict[str, List[Dict]] = {}
# Directory to store uploaded files
UPLOAD_DIR = os.path.join("app", "static", "uploads")

# MCP wrapper instance (created during startup)
mcp_wrapper: KYCContextSource | None = None

# Demo users for login
users = {
    "centre1": {
        "name": "Example Learning Centre",
        "password": "centrepass",
        "role": "learning_centre",
    },
    "awarding1": {
        "name": "Example Awarding Organisation",
        "password": "awardingpass",
        "role": "awarding_organisation",
    },
}


def get_current_user(request: Request):
    """Retrieve the currently logged in user from the session"""
    username = request.session.get("user")
    if username:
        return users.get(username)
    return None


def check_api_configuration() -> Dict[str, bool]:
    """Check which APIs are properly configured"""
    companies_house_api = EnhancedCompaniesHouseAPI()

    return {
        "companies_house_api": companies_house_api.is_configured(),
        "orchestrator_available": True,  # Orchestrator is always available
        "basic_verification": True,  # Always available
        "jcq_simulation": True,  # Simulated JCQ checks
    }


def map_provider_type(provider_type_str: str) -> ProviderType:
    """Map form provider type to orchestrator enum"""
    mapping = {
        "Training Provider": ProviderType.TRAINING_PROVIDER,
        "FE College": ProviderType.FE_COLLEGE,
        "HE Institution": ProviderType.HE_INSTITUTION,
        "Apprenticeship Provider": ProviderType.APPRENTICESHIP_PROVIDER,
        "Private Training": ProviderType.PRIVATE_TRAINING,
        "Adult Community": ProviderType.ADULT_COMMUNITY,
    }
    return mapping.get(provider_type_str, ProviderType.TRAINING_PROVIDER)


class ProviderAPIRequest(BaseModel):
    """Input schema for the API onboarding endpoint."""

    organisation_name: str
    urn: str
    postcode: str
    company_number: str | None = None
    trading_name: Optional[str] = None
    provider_type: Optional[str] = "Training Provider"
    contact_email: Optional[str] = None
    address: Optional[str] = None
    ukprn: Optional[str] = None
    jcq_centre_number: Optional[str] = None


@asynccontextmanager
async def lifespan(app: FastAPI):
    print("Starting Educational KYC application with Orchestrator")

    global mcp_wrapper
    default_base = f"http://localhost:{os.getenv('PORT', '8080')}"
    mcp_wrapper = KYCContextSource(base_url=os.getenv("MCP_BASE_URL", "http://localhost:8080"))

    # Ensure upload directory exists
    os.makedirs(UPLOAD_DIR, exist_ok=True)

    # Check API configuration
    api_status = check_api_configuration()
    if api_status["companies_house_api"]:
        print("✓ Companies House API configured")
    else:
        print("⚠ Companies House API not configured - using limited verification")

    if api_status["orchestrator_available"]:
        print("✓ Certify3 KYC Orchestrator available")

    # Add sample data
    sample_providers = [
        {
            "id": 1,
            "organisation_name": "Excellent Training Academy",
            "provider_type": "Training Provider",
            "company_number": "12345678",
            "urn": "123456",  # Sample URN
            "ukprn": "10012345",
            "jcq_centre_number": "12345",
            "postcode": "M1 1AA",
            "status": "approved",
            "risk_level": "low",
            "created_at": "2025-07-18",
            "kyc_results": {
                "company_registration": {"status": "passed", "risk_score": 0.1},
                "ukprn_validation": {"status": "passed", "risk_score": 0.1},
                "educational_risk_assessment": {
                    "status": "approved",
                    "risk_score": 0.15,
                },
                "overall_risk": 0.15,
            },
        }
    ]

    providers_db.extend(sample_providers)

    yield

    print("Shutting down Educational KYC application")


app = FastAPI(
    title="UK Educational Provider KYC (With Orchestrator)",
    description="Comprehensive KYC verification for UK educational providers using orchestrated workflow",
    version="3.0-orchestrator",
    lifespan=lifespan,
)

app.add_middleware(
    CORSMiddleware,
    allow_origins=["*"],
    allow_credentials=True,
    allow_methods=["*"],
    allow_headers=["*"],
)
app.add_middleware(SessionMiddleware, secret_key=os.getenv("SESSION_SECRET", "super-secret"))

# Templates setup
templates = Jinja2Templates(directory="templates")

# Static files (will be created)
try:
    app.mount("/static", StaticFiles(directory="app/static"), name="static")
except RuntimeError:
    pass


@app.get("/", response_class=HTMLResponse)
async def dashboard(request: Request):
    """Main dashboard page"""
    stats = {
        "total": len(providers_db),
        "approved": len([p for p in providers_db if p["status"] == "approved"]),
        "under_review": len(
            [
                p
                for p in providers_db
                if p["status"] in ["review_required", "pending", "processing"]
            ]
        ),
        "high_risk": len([p for p in providers_db if p["risk_level"] == "high"]),
        "jcq_verified": len([p for p in providers_db if p.get("jcq_centre_number")]),
        "centre_submissions": len(centre_submissions),
    }

    return templates.TemplateResponse(
        "home.html",
        {
            "request": request,
            "providers": providers_db,
            "centre_submissions": centre_submissions,
            "stats": stats,
        },
    )
@app.get("/dashboard", response_class=HTMLResponse)
async def dashboard(request: Request):
    """Main dashboard page"""
    stats = {
        "total": len(providers_db),
        "approved": len([p for p in providers_db if p["status"] == "approved"]),
        "under_review": len(
            [
                p
                for p in providers_db
                if p["status"] in ["review_required", "pending", "processing"]
            ]
        ),
        "high_risk": len([p for p in providers_db if p["risk_level"] == "high"]),
        "jcq_verified": len([p for p in providers_db if p.get("jcq_centre_number")]),
        "centre_submissions": len(centre_submissions),
    }

    return templates.TemplateResponse(
        "dashboard.html",
        {
            "request": request,
            "providers": providers_db,
            "centre_submissions": centre_submissions,
            "stats": stats,
        },
    )

@app.get("/login", response_class=HTMLResponse)
async def login_form(request: Request):
    """Display the login form"""
    user = get_current_user(request)
    if user:
        return RedirectResponse("/", status_code=302)
    return templates.TemplateResponse("login.html", {"request": request})


@app.post("/login")
async def login(request: Request, username: str = Form(...), password: str = Form(...)):
    """Handle login submissions"""
    user = users.get(username)
    if not user or user["password"] != password:
        return templates.TemplateResponse(
            "login.html",
            {"request": request, "error": "Invalid credentials"},
        )
    request.session["user"] = username
    return RedirectResponse("/", status_code=302)


@app.get("/logout")
async def logout(request: Request):
    request.session.pop("user", None)
    return RedirectResponse("/login", status_code=302)


# ---------------------------------------------------------------------------
# New navigation pages for refactored information architecture


@app.get("/applications", response_class=HTMLResponse)
async def applications(request: Request):
    """List all applications"""
    user = get_current_user(request)
    if not user:
        return RedirectResponse("/login", status_code=302)
    if user["role"] != "learning_centre":
        return templates.TemplateResponse(
            "error.html",
            {"request": request, "message": "Access restricted to learning providers"},
        )
    return templates.TemplateResponse(
        "provider_dashboard.html",
        {"request": request, "provider": None, "user": user},
    )


@app.get("/applications/{verification_id}", response_class=HTMLResponse)
async def application_detail(verification_id: str, request: Request):
    """View a single application"""
    user = get_current_user(request)
    if not user:
        return RedirectResponse("/login", status_code=302)
    if user["role"] != "learning_centre":
        return templates.TemplateResponse(
            "error.html",
            {"request": request, "message": "Access restricted to learning providers"},
        )
    provider = next(
        (p for p in providers_db if p.get("verification_id") == verification_id), None
    )

    if not provider:
        return templates.TemplateResponse(
            "error.html",
            {
                "request": request,
                "message": f"Application not found for verification ID: {verification_id}",
            },
        )

    return templates.TemplateResponse(
        "provider_dashboard.html",
        {"request": request, "provider": provider, "user": user},
    )


@app.get("/my-organisation", response_class=HTMLResponse)
async def my_organisation(request: Request):
    """Organisation management page"""
    user = get_current_user(request)
    if not user:
        return RedirectResponse("/login", status_code=302)
    return templates.TemplateResponse("my_organisation.html", {"request": request, "user": user})


@app.get("/messages", response_class=HTMLResponse)
async def messages(request: Request):
    """Messages page"""
    user = get_current_user(request)
    if not user:
        return RedirectResponse("/login", status_code=302)
    return templates.TemplateResponse("messages.html", {"request": request, "user": user})


@app.get("/documents", response_class=HTMLResponse)
async def documents(request: Request):
    """Document repository page"""
    user = get_current_user(request)
    if not user:
        return RedirectResponse("/login", status_code=302)
    user_docs = documents_storage.get(user["name"], [])
    return templates.TemplateResponse(
        "documents.html", {"request": request, "user": user, "documents": user_docs}
    )


@app.post("/documents/upload")
async def upload_user_documents(request: Request, files: List[UploadFile] = File(...)):
    """Receive document uploads from the Documents page."""
    user = get_current_user(request)
    if not user:
        return JSONResponse({"error": "Unauthorized"}, status_code=401)

    os.makedirs(UPLOAD_DIR, exist_ok=True)
    user_docs = documents_storage.setdefault(user["name"], [])
    saved = []
    assessments = []
    for file in files:
        if not file.filename:
            continue
        filename = secure_filename(file.filename)
        stored_name = f"{uuid.uuid4().hex}_{filename}"
        path = os.path.join(UPLOAD_DIR, stored_name)
        with open(path, "wb") as out:
            while True:
                chunk = await file.read(8192)
                if not chunk:
                    break
                out.write(chunk)
<<<<<<< HEAD
        assessment = None
        assessment_rationale = None
        if "safeguard" in filename.lower():
            assessment, assessment_rationale = await assess_safeguarding_policy(path)
        user_docs.append(
            {
                "name": file.filename,
                "stored_name": stored_name,
                "uploaded_at": datetime.utcnow().strftime("%Y-%m-%d %H:%M:%S"),
                "assessment": assessment,
                "assessment_rationale": assessment_rationale,
            }
        )
=======
        assessment = await assess_safeguarding_document(path)
        doc_info = {
            "name": file.filename,
            "stored_name": stored_name,
            "uploaded_at": datetime.utcnow().strftime("%Y-%m-%d %H:%M:%S"),
            "assessment": assessment,
        }
        user_docs.append(doc_info)
>>>>>>> b2fb0404
        saved.append(file.filename)
        assessments.append({"name": file.filename, "assessment": assessment})

    return {"success": True, "files": saved, "assessments": assessments}


@app.get("/help", response_class=HTMLResponse)
async def help_page(request: Request):
    """Help and support page"""
    return templates.TemplateResponse("help.html", {"request": request})


@app.get("/profile", response_class=HTMLResponse)
async def profile(request: Request):
    """User profile page"""
    return templates.TemplateResponse("profile.html", {"request": request})


@app.get("/onboard", response_class=HTMLResponse)
async def onboard_form(request: Request):
    """Provider onboarding form"""
    api_status = check_api_configuration()
    return templates.TemplateResponse(
        "onboard_with_jcq.html", {"request": request, "api_status": api_status}
    )


# ---------------------------------------------------------------------------
# Centre Submission workflow


@app.get("/centre-submission", response_class=HTMLResponse)
async def centre_submission_form(
    request: Request,
    organisation_id: Optional[str] = None,
    organisation_name: Optional[str] = None,
):
    return templates.TemplateResponse(
        "centre_submission_form.html",
        {
            "request": request,
            "organisation_id": organisation_id,
            "organisation_name": organisation_name,
        },
    )


@app.post("/centre-submission")
async def submit_centre_submission(request: Request):
    form = await request.form()

    submission_id = str(uuid.uuid4())
    parent_org = ParentOrganisation(
        groupUkprn=form.get("group_ukprn"),
        legalName=form.get("legal_name"),
        organisationType=form.get("organisation_type"),
    )
    address = DeliveryAddress(
        line1=form.get("address_line1"),
        postcode=form.get("postcode"),
    )
    qualification = QualificationRequest(
        qualificationId=form.get("qualification_id"),
        aoId=form.get("ao_id"),
        aoName=form.get("ao_name"),
        title=form.get("title"),
        startDate=form.get("start_date"),
        expectedCohortSize=int(form.get("cohort_size")),
    )
    site = DeliverySite(
        siteId=form.get("site_id"),
        ukprn=form.get("site_ukprn"),
        siteName=form.get("site_name"),
        deliveryAddress=address,
        qualificationsRequested=[qualification],
    )
    staff_member = StaffMember(
        staffId=form.get("staff_id"),
        role=form.get("staff_role"),
        name=form.get("staff_name"),
        email=form.get("staff_email"),
    )
    compliance = ComplianceDeclarations(
        ofqualConditionsAcknowledged=bool(form.get("ofqual_ack")),
        gdprConsent=bool(form.get("gdpr_consent")),
        multiSiteResponsibilityConfirmed=bool(form.get("multi_site")),
    )

    submission = CentreSubmission(
        submissionId=submission_id,
        submittedAt=datetime.utcnow(),
        parentOrganisation=parent_org,
        deliverySites=[site],
        staff=[staff_member],
        complianceDeclarations=compliance,
    )

    centre_submissions.append(submission)

    return templates.TemplateResponse(
        "centre_submission_success.html", {"request": request, "submission": submission}
    )


@app.post("/onboard")
async def onboard_provider(request: Request, background_tasks: BackgroundTasks):
    """Process provider onboarding with orchestrated verification"""
    form_data = await request.form()

    verification_id = str(uuid.uuid4())

    provider_data = {
        "verification_id": verification_id,
        "organisation_name": form_data.get("organisation_name"),
        "trading_name": form_data.get("trading_name"),
        "provider_type": form_data.get("provider_type"),
        "company_number": form_data.get("company_number"),
        "urn": form_data.get("urn"),  # Ofsted URN - now mandatory
        "ukprn": form_data.get("ukprn"),  # UKPRN - now optional
        "jcq_centre_number": form_data.get("jcq_centre_number"),
        "postcode": form_data.get("postcode"),
        "contact_email": form_data.get("contact_email"),
        "address": form_data.get("address"),
        "qualifications_offered": (
            form_data.get("qualifications_offered", "").split(",")
            if form_data.get("qualifications_offered")
            else []
        ),
    }

    new_provider = {
        "id": len(providers_db) + 1,
        "verification_id": verification_id,
        "organisation_name": provider_data["organisation_name"],
        "trading_name": provider_data.get("trading_name"),
        "provider_type": provider_data["provider_type"],
        "company_number": provider_data.get("company_number"),
        "urn": provider_data.get("urn"),  # Ofsted URN
        "ukprn": provider_data.get("ukprn"),  # UKPRN - now optional
        "jcq_centre_number": provider_data.get("jcq_centre_number"),
        "postcode": provider_data["postcode"],
        "contact_email": provider_data["contact_email"],
        "status": "processing",
        "risk_level": "unknown",
        "created_at": datetime.now().strftime("%Y-%m-%d %H:%M:%S"),
        "kyc_results": {},
        "processing_started": datetime.now().isoformat(),
    }

    providers_db.append(new_provider)
    processing_queue[verification_id] = "started"

    # Start orchestrated KYC verification
    background_tasks.add_task(process_orchestrated_kyc, verification_id, provider_data)

    return templates.TemplateResponse(
        "processing_with_jcq.html",
        {
            "request": request,
            "provider": new_provider,
            "verification_id": verification_id,
        },
    )


async def process_orchestrated_kyc(verification_id: str, provider_data: Dict):
    """Orchestrated KYC verification using the educational KYC orchestrator"""
    print(f"Starting orchestrated KYC verification: {verification_id}")

    try:
        processing_queue[verification_id] = "in_progress"

        # Find provider
        provider = next(
            (p for p in providers_db if p.get("verification_id") == verification_id),
            None,
        )

        if not provider:
            print(f"Provider not found for verification: {verification_id}")
            return

        # Create orchestrator
        orchestrator = CombinedEducationalKYCOrchestrator()

        # Create educational provider request
        educational_request = EducationalProviderRequest(
            organisation_name=provider_data["organisation_name"],
            trading_name=provider_data.get("trading_name"),
            company_number=provider_data["company_number"],
            urn=provider_data["urn"],  # Pass URN directly
            ukprn=provider_data.get("ukprn"),  # UKPRN is now optional
            provider_type=map_provider_type(
                provider_data.get("provider_type", "Training Provider")
            ),
            contact_email=provider_data["contact_email"],
            address=provider_data["address"],
            postcode=provider_data["postcode"],
            qualifications_offered=provider_data.get("qualifications_offered", []),
        )

        print(
            f"Running orchestrated educational KYC for: {provider_data['organisation_name']}"
        )

        # ALSO run the enhanced Companies House check separately to get full data
        companies_house_full_data = None
        if provider_data.get("company_number"):
            print(
                f"Running detailed Companies House check for: {provider_data['company_number']}"
            )
            try:
                companies_house_full_data = await get_enhanced_companies_house_result(
                    provider_data["company_number"],
                    provider_data.get("organisation_name"),
                )
                print(
                    f"Companies House API returned: {companies_house_full_data.get('status', 'unknown status')}"
                )
                if companies_house_full_data and companies_house_full_data.get(
                    "details"
                ):
                    print(
                        f"Companies House details keys: {list(companies_house_full_data['details'].keys())}"
                    )
            except Exception as e:
                print(f"Companies House API call failed: {str(e)}")
                companies_house_full_data = None

        # Run orchestrated verification
        verification_results = await orchestrator.process_educational_kyc(
            educational_request
        )

        # Convert orchestrator results to our existing format
        kyc_results = {}
        overall_risk_score = 0.0
        total_checks = 0
        risk_factors = []
        recommendations = []

        for result in verification_results:
            # Convert each verification result
            result_data = {
                "status": result.status,
                "risk_score": result.risk_score,
                "data_source": result.data_source,
                "confidence": 0.9,  # Default confidence for orchestrator results
                "details": result.details,
                "recommendations": result.recommendations or [],
                "timestamp": result.timestamp.isoformat(),
            }

            # For Companies House, merge with full API data if available
            if (
                result.check_type == "company_registration"
                and companies_house_full_data
            ):
                print(f"Merging detailed Companies House data...")
                # Use the full Companies House data instead of orchestrator mock data
                result_data = {
                    "status": companies_house_full_data.get("status", result.status),
                    "risk_score": companies_house_full_data.get(
                        "risk_score", result.risk_score
                    ),
                    "data_source": companies_house_full_data.get(
                        "data_source", result.data_source
                    ),
                    "confidence": companies_house_full_data.get("confidence", 0.9),
                    "details": companies_house_full_data.get("details", result.details),
                    "recommendations": companies_house_full_data.get(
                        "recommendations", result.recommendations or []
                    ),
                    "timestamp": companies_house_full_data.get(
                        "timestamp", result.timestamp.isoformat()
                    ),
                }
                print(
                    f"Companies House details: {len(str(result_data['details']))} characters"
                )

            kyc_results[result.check_type] = result_data

            # Accumulate risk scores
            overall_risk_score += result_data["risk_score"]
            total_checks += 1

            # Collect risk factors and recommendations
            if result_data["recommendations"]:
                recommendations.extend(result_data["recommendations"])

            if result_data["status"] in ["failed", "flagged"]:
                risk_factors.append(result.check_type)

        # Calculate average risk score
        if total_checks > 0:
            overall_risk_score = overall_risk_score / total_checks
        else:
            overall_risk_score = 0.5

        # Determine overall status and risk level based on orchestrator results
        risk_assessment = next(
            (
                r
                for r in verification_results
                if r.check_type == "educational_risk_assessment"
            ),
            None,
        )

        if risk_assessment:
            # Use orchestrator's risk assessment
            orchestrator_status = risk_assessment.status
            risk_level_mapping = {
                "approved": "low",
                "approved_with_monitoring": "medium",
                "enhanced_due_diligence_required": "high",
                "rejected": "critical",
            }

            overall_status = (
                "approved"
                if orchestrator_status == "approved"
                else (
                    "review_required"
                    if orchestrator_status
                    in ["approved_with_monitoring", "enhanced_due_diligence_required"]
                    else "rejected"
                )
            )
            risk_level = risk_level_mapping.get(orchestrator_status, "medium")
        else:
            # Fallback status determination
            if overall_risk_score < 0.3:
                overall_status = "approved"
                risk_level = "low"
            elif overall_risk_score < 0.6:
                overall_status = "review_required"
                risk_level = "medium"
            else:
                overall_status = "rejected"
                risk_level = "high"

        # Add overall summary
        kyc_results["verification_summary"] = {
            "status": "completed",
            "risk_score": overall_risk_score,
            "data_source": "Educational KYC Orchestrator",
            "details": {
                "total_checks": total_checks,
                "risk_factors": risk_factors,
                "orchestrator_version": "3.0",
                "includes_educational_checks": True,
            },
            "recommendations": recommendations[:5],  # Limit to top 5 recommendations
            "timestamp": datetime.now().isoformat(),
        }

        # Update provider with orchestrated results
        provider.update(
            {
                "status": overall_status,
                "risk_level": risk_level,
                "kyc_results": kyc_results,
                "overall_risk_score": overall_risk_score,
                "processing_completed": datetime.now().isoformat(),
                "verification_summary": {
                    "total_checks": total_checks,
                    "includes_educational_verification": True,
                    "orchestrator_used": True,
                    "risk_factors_count": len(risk_factors),
                    "recommendations_count": len(recommendations),
                },
            }
        )

        processing_queue[verification_id] = "completed"
        print(
            f"Orchestrated KYC completed: {verification_id} - Status: {overall_status}, Risk: {risk_level}, Checks: {total_checks}"
        )

    except Exception as e:
        print(f"Orchestrated KYC verification error: {verification_id} - {str(e)}")

        provider = next(
            (p for p in providers_db if p.get("verification_id") == verification_id),
            None,
        )
        if provider:
            provider.update(
                {
                    "status": "error",
                    "risk_level": "unknown",
                    "error_message": f"Orchestrator error: {str(e)}",
                    "processing_completed": datetime.now().isoformat(),
                }
            )

        processing_queue[verification_id] = "error"


@app.get("/companies-house/quick-check/{company_number}")
async def quick_companies_house_check(company_number: str):
    """Quick Companies House check endpoint (legacy support)"""
    api = EnhancedCompaniesHouseAPI()

    if not api.is_configured():
        return {
            "error": "Companies House API not configured",
            "exists": False,
            "active": False,
        }

    result = await api.quick_company_check(company_number)
    return result


@app.get("/postcode/validate/{postcode}")
async def validate_postcode_endpoint(postcode: str):
    """Quick postcode validation endpoint using postcodes.io"""
    try:
        # Clean postcode (remove spaces and convert to uppercase)
        clean_postcode = postcode.replace(" ", "").upper()

        # Call postcodes.io API
        url = f"https://api.postcodes.io/postcodes/{clean_postcode}"

        import aiohttp

        async with aiohttp.ClientSession() as session:
            async with session.get(url) as response:
                if response.status == 200:
                    data = await response.json()

                    if data.get("status") == 200:
                        result_data = data.get("result", {})

                        return {
                            "valid": True,
                            "postcode": result_data.get("postcode"),
                            "country": result_data.get("country"),
                            "region": result_data.get("region"),
                            "admin_district": result_data.get("admin_district"),
                            "admin_county": result_data.get("admin_county"),
                            "parliamentary_constituency": result_data.get(
                                "parliamentary_constituency"
                            ),
                            "coordinates": {
                                "latitude": result_data.get("latitude"),
                                "longitude": result_data.get("longitude"),
                            },
                        }
                    else:
                        return {
                            "valid": False,
                            "error": "Invalid postcode format",
                            "postcode": postcode,
                        }

                elif response.status == 404:
                    return {
                        "valid": False,
                        "error": "Postcode not found",
                        "postcode": postcode,
                    }

                else:
                    return {
                        "valid": False,
                        "error": f"API error: {response.status}",
                        "postcode": postcode,
                    }

    except Exception as e:
        return {
            "valid": False,
            "error": f"Validation failed: {str(e)}",
            "postcode": postcode,
        }


@app.get("/verification/{verification_id}")
async def get_verification_status(verification_id: str):
    """Get verification status with orchestrator details"""
    provider = next(
        (p for p in providers_db if p.get("verification_id") == verification_id), None
    )

    if not provider:
        return {"error": "Verification not found"}

    processing_status = processing_queue.get(verification_id, "unknown")

    return {
        "verification_id": verification_id,
        "status": provider["status"],
        "processing_status": processing_status,
        "revoked": provider.get("revoked", False),
        "revocation_reason": provider.get("revocation_reason"),
        "risk_level": provider.get("risk_level"),
        "organisation_name": provider["organisation_name"],
        "provider_type": provider.get("provider_type"),
        "urn": provider.get("urn"),
        "ukprn": provider.get("ukprn"),
        "jcq_centre_number": provider.get("jcq_centre_number"),
        "created_at": provider["created_at"],
        "kyc_results": provider.get("kyc_results", {}),
        "verification_summary": provider.get("verification_summary", {}),
        "orchestrator_used": True,
        "progress": {
            "started": processing_status
            in ["started", "in_progress", "completed", "error"],
            "in_progress": processing_status == "in_progress",
            "completed": processing_status == "completed",
            "error": processing_status == "error",
        },
    }


@app.get("/jcq/centre/{centre_number}")
async def lookup_jcq_centre(centre_number: str):
    """JCQ centre lookup (legacy endpoint)"""
    result = simulate_jcq_check(centre_number)
    return {
        "centre_number": centre_number,
        "verification": result,
        "timestamp": datetime.now().isoformat(),
    }


@app.get("/results/{verification_id}", response_class=HTMLResponse)
async def verification_results(verification_id: str, request: Request):
    """Results page with orchestrator details"""
    provider = next(
        (p for p in providers_db if p.get("verification_id") == verification_id), None
    )

    if not provider:
        return templates.TemplateResponse(
            "error.html", {"request": request, "message": "Verification not found"}
        )

    return templates.TemplateResponse(
        "results.html", {"request": request, "provider": provider}
    )


@app.get("/credential/{verification_id}", response_class=HTMLResponse)
async def verifiable_credential_page(verification_id: str, request: Request):
    """View the issued Verifiable Credential for an approved provider."""
    provider = next(
        (p for p in providers_db if p.get("verification_id") == verification_id),
        None,
    )

    if not provider:
        return templates.TemplateResponse(
            "error.html",
            {"request": request, "message": "Verification not found"},
        )

    if provider.get("status") != "approved":
        return templates.TemplateResponse(
            "error.html",
            {
                "request": request,
                "message": "Credential available only for approved applications",
            },
        )

    credential = create_verifiable_credential(provider)
    credential_json = json.dumps(credential)
    encoded = base64.urlsafe_b64encode(credential_json.encode()).decode()
    verify_url = f"{request.url_for('verify_via_link')}?credential={encoded}"
    qr_data = generate_qr_code(verify_url)

    return templates.TemplateResponse(
        "credential.html",
        {
            "request": request,
            "credential": credential,
            "provider": provider,
            "qr_data": qr_data,
        },
    )


@app.get("/credential/{verification_id}/download")
async def download_credential_pdf(verification_id: str, request: Request):
    """Provide the issued credential and QR code as a PDF download."""
    provider = next(
        (p for p in providers_db if p.get("verification_id") == verification_id),
        None,
    )

    if not provider:
        return templates.TemplateResponse(
            "error.html",
            {"request": request, "message": "Verification not found"},
        )

    if provider.get("status") != "approved":
        return templates.TemplateResponse(
            "error.html",
            {
                "request": request,
                "message": "Credential available only for approved applications",
            },
        )

    credential = create_verifiable_credential(provider)
    credential_json = json.dumps(credential)
    encoded = base64.urlsafe_b64encode(credential_json.encode()).decode()
    verify_url = f"{request.url_for('verify_via_link')}?credential={encoded}"
    qr_data = generate_qr_code(verify_url)

    pdf_bytes = generate_credential_pdf(credential, qr_data)

    filename = f"{provider.get('organisation_name','credential')}.pdf"
    headers = {"Content-Disposition": f"attachment; filename={filename}"}
    return Response(content=pdf_bytes, media_type="application/pdf", headers=headers)


@app.post("/revoke/{verification_id}")
async def revoke_credential(verification_id: str, request: Request):
    """Revoke an issued credential for a provider."""
    provider = next(
        (p for p in providers_db if p.get("verification_id") == verification_id),
        None,
    )

    if provider:
        provider["revoked"] = True
        provider["revocation_reason"] = "Poor Credit"
        cred_id = provider.get("verification_id") or provider.get("id")
        if cred_id and not str(cred_id).startswith("urn:uuid:"):
            cred_id = f"urn:uuid:{cred_id}"
        from app.vc_verify import REVOKED_IDS

        REVOKED_IDS.add(cred_id)

    return RedirectResponse("/dashboard", status_code=302)


@app.get("/verify-credential", response_class=HTMLResponse)
async def verify_credential_form(request: Request):
    """Display the credential verification form."""
    return templates.TemplateResponse(
        "verify_credential.html",
        {"request": request, "result": None, "error": None},
    )


@app.post("/verify-credential", response_class=HTMLResponse)
async def verify_credential_submit(
    request: Request,
    credential_json: str = Form(...),
    expected_subject: str | None = Form(None),
):
    """Handle credential verification."""
    try:
        credential = json.loads(credential_json)
    except json.JSONDecodeError:
        return templates.TemplateResponse(
            "verify_credential.html",
            {
                "request": request,
                "error": "Invalid credential JSON",
                "result": None,
                "credential_json": credential_json,
                "expected_subject": expected_subject,
            },
        )

    result = verify_credential(credential, expected_subject)

    return templates.TemplateResponse(
        "verify_credential.html",
        {
            "request": request,
            "result": result,
            "credential_json": credential_json,
            "expected_subject": expected_subject,
            "error": None,
        },
    )


@app.get("/verify", response_class=HTMLResponse)
async def verify_via_link(request: Request, credential: str):
    """Verify a credential encoded in a URL parameter."""
    try:
        credential_json = base64.urlsafe_b64decode(credential.encode()).decode()
        cred = json.loads(credential_json)
    except Exception:
        return templates.TemplateResponse(
            "verify_credential.html",
            {
                "request": request,
                "error": "Invalid credential data",
                "result": None,
            },
        )

    result = verify_credential(cred)

    return templates.TemplateResponse(
        "verify_credential.html",
        {
            "request": request,
            "result": result,
            "credential_json": credential_json,
            "expected_subject": None,
            "error": None,
        },
    )


@app.get("/api/stats")
async def get_stats():
    """Dashboard statistics with orchestrator info"""
    api_status = check_api_configuration()

    return {
        "total": len(providers_db),
        "approved": len([p for p in providers_db if p["status"] == "approved"]),
        "under_review": len(
            [
                p
                for p in providers_db
                if p["status"] in ["review_required", "pending", "processing"]
            ]
        ),
        "high_risk": len([p for p in providers_db if p["risk_level"] == "high"]),
        "processing": len([p for p in providers_db if p["status"] == "processing"]),
        "centre_submissions": len(centre_submissions),
        "api_status": api_status,
        "verification_queue": len(processing_queue),
        "orchestrator_enabled": True,
        "version": "3.0-orchestrator",
    }


@app.get("/provider-status/{verification_id}", response_class=HTMLResponse)
async def provider_status_page(verification_id: str, request: Request):
    """Provider status tracking page"""
    provider = next(
        (p for p in providers_db if p.get("verification_id") == verification_id), None
    )

    if not provider:
        return templates.TemplateResponse(
            "error.html",
            {
                "request": request,
                "message": f"Application not found for verification ID: {verification_id}",
            },
        )

    return templates.TemplateResponse(
        "provider_status.html", {"request": request, "provider": provider}
    )


@app.get("/provider-dashboard", response_class=HTMLResponse)
async def provider_dashboard_no_id(request: Request):
    """Dashboard page when no verification ID is provided"""
    return templates.TemplateResponse(
        "provider_dashboard.html",
        {"request": request, "provider": None},
    )


@app.get("/provider-dashboard/{verification_id}", response_class=HTMLResponse)
async def provider_dashboard(verification_id: str, request: Request):
    """Dashboard view for a single provider application"""
    provider = next(
        (p for p in providers_db if p.get("verification_id") == verification_id), None
    )

    if not provider:
        return templates.TemplateResponse(
            "error.html",
            {
                "request": request,
                "message": f"Application not found for verification ID: {verification_id}",
            },
        )

    return templates.TemplateResponse(
        "provider_dashboard.html",
        {"request": request, "provider": provider},
    )


@app.post("/provider-status/{verification_id}/upload")
async def upload_documents(verification_id: str, request: Request):
    """Handle document uploads for providers"""
    provider = next(
        (p for p in providers_db if p.get("verification_id") == verification_id), None
    )

    if not provider:
        return {"error": "Application not found"}

    try:
        form_data = await request.form()
        document_type = form_data.get("document_type")
        document_description = form_data.get("document_description")
        uploaded_files = form_data.getlist("document")

        # Initialize uploaded_documents if not exists
        if "uploaded_documents" not in provider:
            provider["uploaded_documents"] = []

        # Process each uploaded file
        for file in uploaded_files:
            if hasattr(file, "filename") and file.filename:
                # In a real implementation, you would save the file to storage
                # For now, we'll just store metadata
                document_info = {
                    "name": file.filename,
                    "type": document_type or "Other",
                    "description": document_description or "",
                    "uploaded_at": datetime.now().strftime("%Y-%m-%d %H:%M:%S"),
                    "size": getattr(file, "size", 0),
                    "verification_id": verification_id,
                }
                provider["uploaded_documents"].append(document_info)

        # Update provider status if needed
        if (
            provider.get("status") == "review_required"
            and len(provider["uploaded_documents"]) > 0
        ):
            provider["status"] = "processing"
            provider["document_upload_timestamp"] = datetime.now().isoformat()

        return {
            "success": True,
            "message": f"Successfully uploaded {len(uploaded_files)} document(s)",
            "uploaded_count": len(uploaded_files),
        }

    except Exception as e:
        return {"error": f"Upload failed: {str(e)}"}


@app.get("/api/provider-status/{verification_id}")
async def get_provider_status_api(verification_id: str):
    """API endpoint for provider status (for AJAX polling)"""
    provider = next(
        (p for p in providers_db if p.get("verification_id") == verification_id), None
    )

    if not provider:
        return {"error": "Application not found"}

    return {
        "verification_id": verification_id,
        "status": provider["status"],
        "risk_level": provider.get("risk_level", "unknown"),
        "organisation_name": provider["organisation_name"],
        "created_at": provider["created_at"],
        "processing_completed": provider.get("processing_completed"),
        "uploaded_documents_count": len(provider.get("uploaded_documents", [])),
        "last_updated": datetime.now().isoformat(),
    }


@app.post("/api/onboard")
async def api_onboard_provider(request: Request, data: ProviderAPIRequest):
    """RESTful API endpoint to run the onboarding KYC checks."""

    verification_id = str(uuid.uuid4())

    provider_data = data.dict()
    provider_data["verification_id"] = verification_id

    new_provider = {
        "id": len(providers_db) + 1,
        "verification_id": verification_id,
        "organisation_name": provider_data["organisation_name"],
        "trading_name": provider_data.get("trading_name"),
        "provider_type": provider_data.get("provider_type", "Training Provider"),
        "company_number": provider_data.get("company_number"),
        "urn": provider_data.get("urn"),
        "ukprn": provider_data.get("ukprn"),
        "jcq_centre_number": provider_data.get("jcq_centre_number"),
        "postcode": provider_data["postcode"],
        "contact_email": provider_data.get("contact_email"),
        "status": "processing",
        "risk_level": "unknown",
        "created_at": datetime.now().strftime("%Y-%m-%d %H:%M:%S"),
        "kyc_results": {},
        "processing_started": datetime.now().isoformat(),
    }

    providers_db.append(new_provider)
    processing_queue[verification_id] = "started"

    # Run the orchestration synchronously
    await process_orchestrated_kyc(verification_id, provider_data)

    provider = next(
        (p for p in providers_db if p.get("verification_id") == verification_id),
        None,
    )

    if not provider:
        return JSONResponse(status_code=500, content={"error": "Processing failed"})

    credential_url = str(
        request.url_for("verifiable_credential_page", verification_id=verification_id)
    )

    response = {
        "verification_id": verification_id,
        "status": provider.get("status"),
        "risk_score": provider.get("overall_risk_score"),
        "credential_url": credential_url,
    }

    if provider.get("status") == "approved":
        try:
            response["credential"] = create_verifiable_credential(provider)
        except Exception as exc:
            response["credential_error"] = str(exc)

    return response


@app.get("/ukprn/validate/{ukprn}")
async def validate_ukprn_endpoint(ukprn: str):
    """Quick UKPRN validation endpoint using UKRLP"""
    try:
        # Basic format validation first
        if not ukprn.isdigit() or len(ukprn) != 8 or not ukprn.startswith("10"):
            return {
                "valid": False,
                "ukprn": ukprn,
                "error": "UKPRN must be 8 digits starting with 10",
            }

        # Import orchestrator to use UKPRN validation
        from app.services.combined_orchestrator import (
            CombinedEducationalKYCOrchestrator,
        )

        orchestrator = CombinedEducationalKYCOrchestrator()

        # Check if scraping dependencies are available
        if not orchestrator._check_scraping_dependencies():
            return {
                "valid": False,
                "ukprn": ukprn,
                "error": "UKPRN validation temporarily unavailable - dependencies missing",
            }

        # Get real UKRLP data
        ukrlp_data = await orchestrator._get_real_ukrlp_data(ukprn)

        if ukrlp_data and not ukrlp_data.get("error"):
            return {
                "valid": True,
                "ukprn": ukprn,
                "provider_name": ukrlp_data.get("provider_name", "Unknown"),
                "verification_status": ukrlp_data.get("verification_status", "Unknown"),
                "provider_status": ukrlp_data.get("provider_status", "Unknown"),
                "message": "UKPRN found in UKRLP database",
            }
        else:
            return {
                "valid": False,
                "ukprn": ukprn,
                "error": ukrlp_data.get("error", "UKPRN not found in UKRLP database"),
            }

    except ImportError as e:
        return {
            "valid": False,
            "ukprn": ukprn,
            "error": "UKPRN validation temporarily unavailable",
        }
    except Exception as e:
        return {"valid": False, "ukprn": ukprn, "error": f"Validation failed: {str(e)}"}


@app.get("/ofqual/awarding-organisations", response_class=HTMLResponse)
async def search_awarding_organisations(
    request: Request, subject: Optional[str] = None, course: Optional[str] = None
):
    """Retrieve awarding organisations from Ofqual based on subject or course."""
    client = OfqualAOSearchClient()
    organisations = await client.search(subject=subject, course=course)
    return templates.TemplateResponse(
        "awarding_organisations.html",
        {
            "request": request,
            "organisations": organisations,
            "subject": subject,
            "course": course,
        },
    )


@app.get("/ofqual/search", response_class=HTMLResponse)
async def ofqual_search(
    request: Request,
    Title: Optional[str] = None,
    Num: Optional[str] = None,
    Status: Optional[str] = None,
):
    """Search the Ofqual Register for organisations and qualifications.

    Only the qualification title field is currently used to query the Ofqual API.
    The remaining filter parameters are accepted for future use.
    """
    client = OfqualAOSearchClient()

    # Always search qualifications for Pearson Education, filtering by title if provided


    return templates.TemplateResponse(
        "ofqual_search.html",
        {
            "request": request,
            "Title": Title,
            "Num": Num,
            "Status": Status,
            "qualifications": qualifications,
        },
    )


@app.get("/urn/validate/{urn}")
async def validate_urn_endpoint(urn: str):
    """Quick URN validation endpoint using Ofsted search"""
    try:
        # Basic format validation first
        if not urn.isdigit() or len(urn) < 6 or len(urn) > 7:
            return {"valid": False, "urn": urn, "error": "URN must be 6-7 digits"}

        # Import orchestrator to use URN validation
        from app.services.combined_orchestrator import (
            CombinedEducationalKYCOrchestrator,
        )

        orchestrator = CombinedEducationalKYCOrchestrator()

        # Check if scraping dependencies are available
        if not orchestrator._check_scraping_dependencies():
            return {
                "valid": False,
                "urn": urn,
                "error": "URN validation temporarily unavailable - dependencies missing",
            }

        # Use the resolve_ofsted_url method to check if URN exists
        resolved_url = await orchestrator._resolve_ofsted_url(urn)

        if resolved_url:
            return {
                "valid": True,
                "urn": urn,
                "message": "URN found in Ofsted database",
                "ofsted_url": resolved_url,
            }
        else:
            return {
                "valid": False,
                "urn": urn,
                "error": "URN not found in Ofsted database",
            }

    except ImportError as e:
        return {
            "valid": False,
            "urn": urn,
            "error": "URN validation temporarily unavailable",
        }
    except Exception as e:
        return {"valid": False, "urn": urn, "error": f"Validation failed: {str(e)}"}


@app.get("/debug/provider/{verification_id}")
async def debug_provider_data(verification_id: str):
    """Debug endpoint to see provider data structure"""
    provider = next(
        (p for p in providers_db if p.get("verification_id") == verification_id), None
    )

    if not provider:
        return {"error": "Provider not found"}

    # Return the full provider data for inspection
    return {
        "provider_id": provider.get("id"),
        "verification_id": verification_id,
        "status": provider.get("status"),
        "kyc_results_keys": list(provider.get("kyc_results", {}).keys()),
        "companies_house_data": provider.get("kyc_results", {}).get(
            "company_registration"
        ),
        "full_kyc_results": provider.get("kyc_results", {}),
        "data_structure": {
            key: {
                "status": (
                    value.get("status") if isinstance(value, dict) else "not_dict"
                ),
                "details_keys": (
                    list(value.get("details", {}).keys())
                    if isinstance(value, dict) and value.get("details")
                    else []
                ),
                "has_recommendations": (
                    bool(value.get("recommendations"))
                    if isinstance(value, dict)
                    else False
                ),
            }
            for key, value in provider.get("kyc_results", {}).items()
        },
    }


@app.get("/health")
async def health_check():
    """Health check with orchestrator status"""
    api_status = check_api_configuration()

    return {
        "status": "healthy",
        "service": "educational-kyc-orchestrator",
        "version": "3.0-orchestrator",
        "providers_count": len(providers_db),
        "api_configurations": api_status,
        "orchestrator_available": True,
        "timestamp": datetime.now().isoformat(),
    }


@app.get("/mcp/health")
async def mcp_health():
    """Proxy health check using the MCP wrapper."""
    if not mcp_wrapper:
        return JSONResponse(status_code=503, content={"error": "MCP wrapper not initialised"})

    # Query the underlying `/health` endpoint via the MCP wrapper
    doc = await mcp_wrapper.health()

    if doc.context and doc.context.get("error"):
        return JSONResponse(status_code=503, content={"error": doc.context["error"]})


    return {
        "content": doc.content,
        "source_url": doc.source_url,
        "media_type": doc.media_type,
        "retrieved_at": doc.retrieved_at.isoformat(),
        "context": doc.context,
    }


# Legacy simulation functions (still used by some endpoints)
def simulate_jcq_check(centre_number: str) -> Dict:
    """Simulate JCQ centre verification (legacy)"""
    if not centre_number or len(centre_number) != 5 or not centre_number.isdigit():
        return {
            "status": "failed",
            "risk_score": 0.8,
            "data_source": "JCQ Simulation",
            "details": {"error": "Invalid JCQ centre number format"},
            "timestamp": datetime.now().isoformat(),
        }

    # Simulate known good centres
    if centre_number in ["12345", "23456", "34567"]:
        return {
            "status": "passed",
            "risk_score": 0.1,
            "data_source": "JCQ Simulation",
            "details": {
                "centre_number": centre_number,
                "centre_name": f"Educational Centre {centre_number}",
                "centre_type": "Secondary School",
                "active": True,
                "qualifications": ["GCSE", "A Level"],
            },
            "timestamp": datetime.now().isoformat(),
        }
    else:
        return {
            "status": "flagged",
            "risk_score": 0.4,
            "data_source": "JCQ Simulation",
            "details": {
                "centre_number": centre_number,
                "message": "Centre not found in simulation database",
            },
            "timestamp": datetime.now().isoformat(),
        }


if __name__ == "__main__":
    import uvicorn

    uvicorn.run(app, host="0.0.0.0", port=int(os.getenv("PORT", 8000)))<|MERGE_RESOLUTION|>--- conflicted
+++ resolved
@@ -407,11 +407,16 @@
                 if not chunk:
                     break
                 out.write(chunk)
-<<<<<<< HEAD
         assessment = None
         assessment_rationale = None
+
         if "safeguard" in filename.lower():
-            assessment, assessment_rationale = await assess_safeguarding_policy(path)
+            assessment_result = await assess_safeguarding_document(path)
+            if isinstance(assessment_result, tuple):
+                assessment, assessment_rationale = assessment_result
+            else:
+                assessment = assessment_result
+
         user_docs.append(
             {
                 "name": file.filename,
@@ -421,16 +426,7 @@
                 "assessment_rationale": assessment_rationale,
             }
         )
-=======
-        assessment = await assess_safeguarding_document(path)
-        doc_info = {
-            "name": file.filename,
-            "stored_name": stored_name,
-            "uploaded_at": datetime.utcnow().strftime("%Y-%m-%d %H:%M:%S"),
-            "assessment": assessment,
-        }
-        user_docs.append(doc_info)
->>>>>>> b2fb0404
+
         saved.append(file.filename)
         assessments.append({"name": file.filename, "assessment": assessment})
 
