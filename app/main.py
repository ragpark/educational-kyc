--- conflicted
+++ resolved
@@ -908,13 +908,8 @@
     credential = create_verifiable_credential(provider)
     credential_json = json.dumps(credential)
     encoded = base64.urlsafe_b64encode(credential_json.encode()).decode()
-<<<<<<< HEAD
+
     verify_url = f"{request.url_for('verify_via_link')}?credential={encoded}"
-=======
-
-    verify_url = f"{request.url_for('verify_via_link')}?credential={encoded}"
-
->>>>>>> e56d0055
     qr_data = generate_qr_code(verify_url)
 
     return templates.TemplateResponse(
